# Changelog

## main / unreleased

## 2.6.0-rc.0

### Grafana Mimir

* [CHANGE] Querier: Introduce `-querier.max-partial-query-length` to limit the time range for partial queries at the querier level and deprecate `-store.max-query-length`. #3825 #4017
* [CHANGE] Store-gateway: Remove experimental `-blocks-storage.bucket-store.max-concurrent-reject-over-limit` flag. #3706
* [CHANGE] Ingester: If shipping is enabled block retention will now be relative to the upload time to cloud storage. If shipping is disabled block retention will be relative to the creation time of the block instead of the mintime of the last block created. #3816
* [CHANGE] Query-frontend: Deprecated CLI flag `-query-frontend.align-querier-with-step` has been removed. #3982
* [FEATURE] Store-gateway: streaming of series. The store-gateway can now stream results back to the querier instead of buffering them. This is expected to greatly reduce peak memory consumption while keeping latency the same. You can enable this feature by setting `-blocks-storage.bucket-store.batch-series-size` to a value in the high thousands (5000-10000). This is still an experimental feature and is subject to a changing API and instability. #3540 #3546 #3587 #3606 #3611 #3620 #3645 #3355 #3697 #3666 #3687 #3728 #3739 #3751 #3779 #3839
* [FEATURE] Alertmanager: Added support for the Webex receiver. #3758
* [FEATURE] Limits: Added the `-validation.separate-metrics-group-label` flag. This allows further separation of the `cortex_discarded_samples_total` metric by an additional `group` label - which is configured by this flag to be the value of a specific label on an incoming timeseries. Active groups are tracked and inactive groups are cleaned up on a defined interval. The maximum number of groups tracked is controlled by the `-max-separate-metrics-groups-per-user` flag. #3439
* [FEATURE] Overrides-exporter: Added experimental ring support to overrides-exporter via `-overrides-exporter.ring.enabled`. When enabled, the ring is used to establish a leader replica for the export of limit override metrics. #3908 #3953
* [FEATURE] Ephemeral storage (experimental): Mimir can now accept samples into "ephemeral storage". Such samples are available for querying for a short amount of time (`-blocks-storage.ephemeral-tsdb.retention-period`, defaults to 10 minutes), and then removed from memory. To use ephemeral storage, distributor must be configured with `-distributor.ephemeral-series-enabled` option. Series matching `-distributor.ephemeral-series-matchers` will be marked for storing into ephemeral storage in ingesters. Each tenant needs to have ephemeral storage enabled by using `-ingester.max-ephemeral-series-per-user` limit, which defaults to 0 (no ephemeral storage). Ingesters have new `-ingester.instance-limits.max-ephemeral-series` limit for total number of series in ephemeral storage across all tenants. If ingestion of samples into ephemeral storage fails, `cortex_discarded_samples_total` metric will use values prefixed with `ephemeral-` for `reason` label. Querying of ephemeral storage is possible by using `{__mimir_storage__="ephemeral"}` as metric selector. Following new metrics related to ephemeral storage are introduced: #3897 #3922 #3961 #3997 #4004
  * `cortex_ingester_ephemeral_series`
  * `cortex_ingester_ephemeral_series_created_total`
  * `cortex_ingester_ephemeral_series_removed_total`
  * `cortex_ingester_ingested_ephemeral_samples_total`
  * `cortex_ingester_ingested_ephemeral_samples_failures_total`
  * `cortex_ingester_memory_ephemeral_users`
  * `cortex_ingester_queries_ephemeral_total`
  * `cortex_ingester_queried_ephemeral_samples`
  * `cortex_ingester_queried_ephemeral_series`
* [ENHANCEMENT] Added new metric `thanos_shipper_last_successful_upload_time`: Unix timestamp (in seconds) of the last successful TSDB block uploaded to the bucket. #3627
* [ENHANCEMENT] Ruler: Added `-ruler.alertmanager-client.tls-enabled` configuration for alertmanager client. #3432 #3597
* [ENHANCEMENT] Activity tracker logs now have `component=activity-tracker` label. #3556
* [ENHANCEMENT] Distributor: remove labels with empty values #2439
* [ENHANCEMENT] Query-frontend: track query HTTP requests in the Activity Tracker. #3561
* [ENHANCEMENT] Store-gateway: Add experimental alternate implementation of index-header reader that does not use memory mapped files. The index-header reader is expected to improve stability of the store-gateway. You can enable this implementation with the flag `-blocks-storage.bucket-store.index-header.stream-reader-enabled`. #3639 #3691 #3703 #3742 #3785 #3787 #3797
* [ENHANCEMENT] Query-scheduler: add `cortex_query_scheduler_cancelled_requests_total` metric to track the number of requests that are already cancelled when dequeued. #3696
* [ENHANCEMENT] Store-gateway: add `cortex_bucket_store_partitioner_extended_ranges_total` metric to keep track of the ranges that the partitioner decided to overextend and merge in order to save API call to the object storage. #3769
* [ENHANCEMENT] Compactor: Auto-forget unhealthy compactors after ten failed ring heartbeats. #3771
* [ENHANCEMENT] Ruler: change default value of `-ruler.for-grace-period` from `10m` to `2m` and update help text. The new default value reflects how we operate Mimir at Grafana Labs. #3817
* [ENHANCEMENT] Ingester: Added experimental flags to force usage of _postings for matchers cache_. These flags will be removed in the future and it's not recommended to change them. #3823
  * `-blocks-storage.tsdb.head-postings-for-matchers-cache-ttl`
  * `-blocks-storage.tsdb.head-postings-for-matchers-cache-size`
  * `-blocks-storage.tsdb.head-postings-for-matchers-cache-force`
* [ENHANCEMENT] Ingester: Improved series selection performance when some of the matchers do not match any series. #3827
* [ENHANCEMENT] Alertmanager: Add new additional template function `tenantID` returning id of the tenant owning the alert. #3758
* [ENHANCEMENT] Alertmanager: Add additional template function `grafanaExploreURL` returning URL to grafana explore with range query. #3849
* [ENHANCEMENT] Reduce overhead of debug logging when filtered out. #3875
* [ENHANCEMENT] Update Docker base images from `alpine:3.16.2` to `alpine:3.17.1`. #3898
* [ENHANCEMENT] Ingester: Add new `/ingester/tsdb_metrics` endpoint to return tenant-specific TSDB metrics. #3923
* [ENHANCEMENT] Query-frontend: CLI flag `-query-frontend.max-total-query-length` and its associated YAML configuration is now stable. #3882
* [ENHANCEMENT] Ruler: rule groups now support optional and experimental `align_evaluation_time_on_interval` field, which causes all evaluations to happen on interval-aligned timestamp. #4013
<<<<<<< HEAD
=======
* [ENHANCEMENT] Query-scheduler: ring-based service discovery is now stable. #4028
>>>>>>> 731aec24
* [BUGFIX] Log the names of services that are not yet running rather than `unsupported value type` when calling `/ready` and some services are not running. #3625
* [BUGFIX] Alertmanager: Fix template spurious deletion with relative data dir. #3604
* [BUGFIX] Security: update prometheus/exporter-toolkit for CVE-2022-46146. #3675
* [BUGFIX] Security: update golang.org/x/net for CVE-2022-41717. #3755
* [BUGFIX] Debian package: Fix post-install, environment file path and user creation. #3720
* [BUGFIX] memberlist: Fix panic during Mimir startup when Mimir receives gossip message before it's ready. #3746
* [BUGFIX] Store-gateway: fix `cortex_bucket_store_partitioner_requested_bytes_total` metric to not double count overlapping ranges. #3769
* [BUGFIX] Update `github.com/thanos-io/objstore` to address issue with Multipart PUT on s3-compatible Object Storage. #3802 #3821
* [BUGFIX] Distributor, Query-scheduler: Make sure ring metrics include a `cortex_` prefix as expected by dashboards. #3809
* [BUGFIX] Querier: canceled requests are no longer reported as "consistency check" failures. #3837 #3927
* [BUGFIX] Distributor: don't panic when `metric_relabel_configs` in overrides contains null element. #3868
* [BUGFIX] Distributor: don't panic when OTLP histograms don't have any buckets. #3853
* [BUGFIX] Ingester, Compactor: fix panic that can occur when compaction fails. #3955
* [BUGFIX] Store-gateway: return `Canceled` rather than `Aborted` error when the calling querier cancels the request. #4007

### Mixin

* [ENHANCEMENT] Alerts: Added `MimirIngesterInstanceHasNoTenants` alert that fires when an ingester replica is not receiving write requests for any tenant. #3681
* [ENHANCEMENT] Alerts: Extended `MimirAllocatingTooMuchMemory` to check read-write deployment containers. #3710
* [ENHANCEMENT] Alerts: Added `MimirAlertmanagerInstanceHasNoTenants` alert that fires when an alertmanager instance ows no tenants. #3826
* [ENHANCEMENT] Alerts: Added `MimirRulerInstanceHasNoRuleGroups` alert that fires when a ruler replica is not assigned any rule group to evaluate. #3723
* [ENHANCEMENT] Support for baremetal deployment for alerts and scaling recording rules. #3719
* [ENHANCEMENT] Dashboards: querier autoscaling now supports multiple scaled objects (configurable via `$._config.autoscale.querier.hpa_name`). #3962
* [BUGFIX] Alerts: Fixed `MimirIngesterRestarts` alert when Mimir is deployed in read-write mode. #3716
* [BUGFIX] Alerts: Fixed `MimirIngesterHasNotShippedBlocks` and `MimirIngesterHasNotShippedBlocksSinceStart` alerts for when Mimir is deployed in read-write or monolithic modes and updated them to use new `thanos_shipper_last_successful_upload_time` metric. #3627
* [BUGFIX] Alerts: Fixed `MimirMemoryMapAreasTooHigh` alert when Mimir is deployed in read-write mode. #3626
* [BUGFIX] Alerts: Fixed `MimirCompactorSkippedBlocksWithOutOfOrderChunks` matching on non-existent label. #3628
* [BUGFIX] Dashboards: Fix `Rollout Progress` dashboard incorrectly using Gateway metrics when Gateway was not enabled. #3709
* [BUGFIX] Tenants dashboard: Make it compatible with all deployment types. #3754
* [BUGFIX] Alerts: Fixed `MimirCompactorHasNotUploadedBlocks` to not fire if compactor has nothing to do. #3793
* [BUGFIX] Alerts: Fixed `MimirAutoscalerNotActive` to not fire if scaling metric is 0, to avoid false positives on scaled objects with 0 min replicas. #3999

### Jsonnet

* [CHANGE] Replaced the deprecated `policy/v1beta1` with `policy/v1` when configuring a PodDisruptionBudget for read-write deployment mode. #3811
* [CHANGE] Removed `-server.http-write-timeout` default option value from querier and query-frontend, as it defaults to a higher value in the code now, and cannot be lower than `-querier.timeout`. #3836
* [CHANGE] Replaced `-store.max-query-length` with `-query-frontend.max-total-query-length` in the query-frontend config. #3879
* [CHANGE] Changed default `mimir_backend_data_disk_size` from `100Gi` to `250Gi`. #3894
* [ENHANCEMENT] Update `rollout-operator` to `v0.2.0`. #3624
* [ENHANCEMENT] Add `user_24M` and `user_32M` classes to operations config. #3367
* [ENHANCEMENT] Update memcached image from `memcached:1.6.16-alpine` to `memcached:1.6.17-alpine`. #3914
* [ENHANCEMENT] Allow configuring the ring for overrides-exporter. #3995
* [BUGFIX] Apply ingesters and store-gateways per-zone CLI flags overrides to read-write deployment mode too. #3766
* [BUGFIX] Apply overrides-exporter CLI flags to mimir-backend when running Mimir in read-write deployment mode. #3790
* [BUGFIX] Fixed `mimir-write` and `mimir-read` Kubernetes service to correctly balance requests among pods. #3855 #3864 #3906
* [BUGFIX] Fixed `ruler-query-frontend` and `mimir-read` gRPC server configuration to force clients to periodically re-resolve the backend addresses. #3862
* [BUGFIX] Fixed `mimir-read` CLI flags to ensure query-frontend configuration takes precedence over querier configuration. #3877

### Mimirtool

* [ENHANCEMENT] Update `mimirtool config convert` to work with Mimir 2.4, 2.5, 2.6 changes. #3952
* [ENHANCEMENT] Mimirtool is now available to install through Homebrew with `brew install mimirtool`. #3776
* [ENHANCEMENT] Added `--concurrency` to `mimirtool rules sync` command. #3996
* [BUGFIX] Fix summary output from `mimirtool rules sync` to display correct number of groups created and updated. #3918

### Documentation

* [BUGFIX] Querier: Remove assertion that the `-querier.max-concurrent` flag must also be set for the query-frontend. #3678
* [ENHANCEMENT] Update migration from cortex documentation. #3662
* [ENHANCEMENT] Query-scheduler: documented how to migrate from DNS-based to ring-based service discovery. #4028

### Tools

* [ENHANCEMENT] Adapt tsdb-print-chunk for native histograms. #3950
* [ENHANCEMENT] Adapt tsdb-index-health for blocks containing native histograms. #3948
* [ENHANCEMENT] Adapt tsdb-chunks tool to handle native histograms. #3946

## 2.5.0

### Grafana Mimir

* [CHANGE] Flag `-azure.msi-resource` is now ignored, and will be removed in Mimir 2.7. This setting is now made automatically by Azure. #2682
* [CHANGE] Experimental flag `-blocks-storage.tsdb.out-of-order-capacity-min` has been removed. #3261
* [CHANGE] Distributor: Wrap errors from pushing to ingesters with useful context, for example clarifying timeouts. #3307
* [CHANGE] The default value of `-server.http-write-timeout` has changed from 30s to 2m. #3346
* [CHANGE] Reduce period of health checks in connection pools for querier->store-gateway, ruler->ruler, and alertmanager->alertmanager clients to 10s. This reduces the time to fail a gRPC call when the remote stops responding. #3168
* [CHANGE] Hide TSDB block ranges period config from doc and mark it experimental. #3518
* [FEATURE] Alertmanager: added Discord support. #3309
* [ENHANCEMENT] Added `-server.tls-min-version` and `-server.tls-cipher-suites` flags to configure cipher suites and min TLS version supported by HTTP and gRPC servers. #2898
* [ENHANCEMENT] Distributor: Add age filter to forwarding functionality, to not forward samples which are older than defined duration. If such samples are not ingested, `cortex_discarded_samples_total{reason="forwarded-sample-too-old"}` is increased. #3049 #3113
* [ENHANCEMENT] Store-gateway: Reduce memory allocation when generating ids in index cache. #3179
* [ENHANCEMENT] Query-frontend: truncate queries based on the configured creation grace period (`--validation.create-grace-period`) to avoid querying too far into the future. #3172
* [ENHANCEMENT] Ingester: Reduce activity tracker memory allocation. #3203
* [ENHANCEMENT] Query-frontend: Log more detailed information in the case of a failed query. #3190
* [ENHANCEMENT] Added `-usage-stats.installation-mode` configuration to track the installation mode via the anonymous usage statistics. #3244
* [ENHANCEMENT] Compactor: Add new `cortex_compactor_block_max_time_delta_seconds` histogram for detecting if compaction of blocks is lagging behind. #3240 #3429
* [ENHANCEMENT] Ingester: reduced the memory footprint of active series custom trackers. #2568
* [ENHANCEMENT] Distributor: Include `X-Scope-OrgId` header in requests forwarded to configured forwarding endpoint. #3283 #3385
* [ENHANCEMENT] Alertmanager: reduced memory utilization in Mimir clusters with a large number of tenants. #3309
* [ENHANCEMENT] Add experimental flag `-shutdown-delay` to allow components to wait after receiving SIGTERM and before stopping. In this time the component returns 503 from /ready endpoint. #3298
* [ENHANCEMENT] Go: update to go 1.19.3. #3371
* [ENHANCEMENT] Alerts: added `RulerRemoteEvaluationFailing` alert, firing when communication between ruler and frontend fails in remote operational mode. #3177 #3389
* [ENHANCEMENT] Clarify which S3 signature versions are supported in the error "unsupported signature version". #3376
* [ENHANCEMENT] Store-gateway: improved index header reading performance. #3393 #3397 #3436
* [ENHANCEMENT] Store-gateway: improved performance of series matching. #3391
* [ENHANCEMENT] Move the validation of incoming series before the distributor's forwarding functionality, so that we don't forward invalid series. #3386 #3458
* [ENHANCEMENT] S3 bucket configuration now validates that the endpoint does not have the bucket name prefix. #3414
* [ENHANCEMENT] Query-frontend: added "fetched index bytes" to query statistics, so that the statistics contain the total bytes read by store-gateways from TSDB block indexes. #3206
* [ENHANCEMENT] Distributor: push wrapper should only receive unforwarded samples. #2980
* [ENHANCEMENT] Added `/api/v1/status/config` and `/api/v1/status/flags` APIs to maintain compatibility with prometheus. #3596 #3983
* [BUGFIX] Flusher: Add `Overrides` as a dependency to prevent panics when starting with `-target=flusher`. #3151
* [BUGFIX] Updated `golang.org/x/text` dependency to fix CVE-2022-32149. #3285
* [BUGFIX] Query-frontend: properly close gRPC streams to the query-scheduler to stop memory and goroutines leak. #3302
* [BUGFIX] Ruler: persist evaluation delay configured in the rulegroup. #3392
* [BUGFIX] Ring status pages: show 100% ownership as "100%", not "1e+02%". #3435
* [BUGFIX] Fix panics in OTLP ingest path when parse errors exist. #3538

### Mixin

* [CHANGE] Alerts: Change `MimirSchedulerQueriesStuck` `for` time to 7 minutes to account for the time it takes for HPA to scale up. #3223
* [CHANGE] Dashboards: Removed the `Querier > Stages` panel from the `Mimir / Queries` dashboard. #3311
* [CHANGE] Configuration: The format of the `autoscaling` section of the configuration has changed to support more components. #3378
  * Instead of specific config variables for each component, they are listed in a dictionary. For example, `autoscaling.querier_enabled` becomes `autoscaling.querier.enabled`.
* [FEATURE] Dashboards: Added "Mimir / Overview resources" dashboard, providing an high level view over a Mimir cluster resources utilization. #3481
* [FEATURE] Dashboards: Added "Mimir / Overview networking" dashboard, providing an high level view over a Mimir cluster network bandwidth, inflight requests and TCP connections. #3487
* [FEATURE] Compile baremetal mixin along k8s mixin. #3162 #3514
* [ENHANCEMENT] Alerts: Add MimirRingMembersMismatch firing when a component does not have the expected number of running jobs. #2404
* [ENHANCEMENT] Dashboards: Add optional row about the Distributor's metric forwarding feature to the `Mimir / Writes` dashboard. #3182 #3394 #3394 #3461
* [ENHANCEMENT] Dashboards: Remove the "Instance Mapper" row from the "Alertmanager Resources Dashboard". This is a Grafana Cloud specific service and not relevant for external users. #3152
* [ENHANCEMENT] Dashboards: Add "remote read", "metadata", and "exemplar" queries to "Mimir / Overview" dashboard. #3245
* [ENHANCEMENT] Dashboards: Use non-red colors for non-error series in the "Mimir / Overview" dashboard. #3246
* [ENHANCEMENT] Dashboards: Add support to multi-zone deployments for the experimental read-write deployment mode. #3256
* [ENHANCEMENT] Dashboards: If enabled, add new row to the `Mimir / Writes` for distributor autoscaling metrics. #3378
* [ENHANCEMENT] Dashboards: Add read path insights row to the "Mimir / Tenants" dashboard. #3326
* [ENHANCEMENT] Alerts: Add runbook urls for alerts. #3452
* [ENHANCEMENT] Configuration: Make it possible to configure namespace label, job label, and job prefix. #3482
* [ENHANCEMENT] Dashboards: improved resources and networking dashboards to work with read-write deployment mode too. #3497 #3504 #3519 #3531
* [ENHANCEMENT] Alerts: Added "MimirDistributorForwardingErrorRate" alert, which fires on high error rates in the distributor’s forwarding feature. #3200
* [ENHANCEMENT] Improve phrasing in Overview dashboard. #3488
* [BUGFIX] Dashboards: Fix legend showing `persistentvolumeclaim` when using `deployment_type=baremetal` for `Disk space utilization` panels. #3173 #3184
* [BUGFIX] Alerts: Fixed `MimirGossipMembersMismatch` alert when Mimir is deployed in read-write mode. #3489
* [BUGFIX] Dashboards: Remove "Inflight requests" from object store panels because the panel is not tracking the inflight requests to object storage. #3521

### Jsonnet

* [CHANGE] Replaced the deprecated `policy/v1beta1` with `policy/v1` when configuring a PodDisruptionBudget. #3284
* [CHANGE] [Common storage configuration](https://grafana.com/docs/mimir/v2.3.x/operators-guide/configure/configure-object-storage-backend/#common-configuration) is now used to configure object storage in all components. This is a breaking change in terms of Jsonnet manifests and also a CLI flag update for components that use object storage, so it will require a rollout of those components. The changes include: #3257
  * `blocks_storage_backend` was renamed to `storage_backend` and is now used as the common storage backend for all components.
    * So were the related `blocks_storage_azure_account_(name|key)` and `blocks_storage_s3_endpoint` configurations.
  * `storage_s3_endpoint` is now rendered by default using the `aws_region` configuration instead of a hardcoded `us-east-1`.
  * `ruler_client_type` and `alertmanager_client_type` were renamed to `ruler_storage_backend` and `alertmanager_storage_backend` respectively, and their corresponding CLI flags won't be rendered unless explicitly set to a value different from the one in `storage_backend` (like `local`).
  * `alertmanager_s3_bucket_name`, `alertmanager_gcs_bucket_name` and `alertmanager_azure_container_name` have been removed, and replaced by a single `alertmanager_storage_bucket_name` configuration used for all object storages.
  * `genericBlocksStorageConfig` configuration object was removed, and so any extensions to it will be now ignored. Use `blockStorageConfig` instead.
  * `rulerClientConfig` and `alertmanagerStorageClientConfig` configuration objects were renamed to `rulerStorageConfig` and `alertmanagerStorageConfig` respectively, and so any extensions to their previous names will be now ignored. Use the new names instead.
  * The CLI flags `*.s3.region` are no longer rendered as they are optional and the region can be inferred by Mimir by performing an initial API call to the endpoint.
  * The migration to this change should usually consist of:
    * Renaming `blocks_storage_backend` key to `storage_backend`.
    * For Azure/S3:
      * Renaming `blocks_storage_(azure|s3)_*` configurations to `storage_(azure|s3)_*`.
      * If `ruler_storage_(azure|s3)_*` and `alertmanager_storage_(azure|s3)_*` keys were different from the `block_storage_*` ones, they should be now provided using CLI flags, see [configuration reference](https://grafana.com/docs/mimir/v2.3.x/operators-guide/configure/reference-configuration-parameters/) for more details.
    * Removing `ruler_client_type` and `alertmanager_client_type` if their value match the `storage_backend`, or renaming them to their new names otherwise.
    * Reviewing any possible extensions to `genericBlocksStorageConfig`, `rulerClientConfig` and `alertmanagerStorageClientConfig` and moving them to the corresponding new options.
    * Renaming the alertmanager's bucket name configuration from provider-specific to the new `alertmanager_storage_bucket_name` key.
* [CHANGE] The `overrides-exporter.libsonnet` file is now always imported. The overrides-exporter can be enabled in jsonnet setting the following: #3379
  ```jsonnet
  {
    _config+:: {
      overrides_exporter_enabled: true,
    }
  }
  ```
* [FEATURE] Added support for experimental read-write deployment mode. Enabling the read-write deployment mode on a existing Mimir cluster is a destructive operation, because the cluster will be re-created. If you're creating a new Mimir cluster, you can deploy it in read-write mode adding the following configuration: #3379 #3475 #3405
  ```jsonnet
  {
    _config+:: {
      deployment_mode: 'read-write',

      // See operations/mimir/read-write-deployment.libsonnet for more configuration options.
      mimir_write_replicas: 3,
      mimir_read_replicas: 2,
      mimir_backend_replicas: 3,
    }
  }
  ```
* [ENHANCEMENT] Add autoscaling support to the `mimir-read` component when running the read-write-deployment model. #3419
* [ENHANCEMENT] Added `$._config.usageStatsConfig` to track the installation mode via the anonymous usage statistics. #3294
* [ENHANCEMENT] The query-tee node port (`$._config.query_tee_node_port`) is now optional. #3272
* [ENHANCEMENT] Add support for autoscaling distributors. #3378
* [ENHANCEMENT] Make auto-scaling logic ensure integer KEDA thresholds. #3512
* [BUGFIX] Fixed query-scheduler ring configuration for dedicated ruler's queries and query-frontends. #3237 #3239
* [BUGFIX] Jsonnet: Fix auto-scaling so that ruler-querier CPU threshold is a string-encoded integer millicores value. #3520

### Mimirtool

* [FEATURE] Added `mimirtool alertmanager verify` command to validate configuration without uploading. #3440
* [ENHANCEMENT] Added `mimirtool rules delete-namespace` command to delete all of the rule groups in a namespace including the namespace itself. #3136
* [ENHANCEMENT] Refactor `mimirtool analyze prometheus`: add concurrency and resiliency #3349
  * Add `--concurrency` flag. Default: number of logical CPUs
* [BUGFIX] `--log.level=debug` now correctly prints the response from the remote endpoint when a request fails. #3180

### Documentation

* [ENHANCEMENT] Documented how to configure HA deduplication using Consul in a Mimir Helm deployment. #2972
* [ENHANCEMENT] Improve `MimirQuerierAutoscalerNotActive` runbook. #3186
* [ENHANCEMENT] Improve `MimirSchedulerQueriesStuck` runbook to reflect debug steps with querier auto-scaling enabled. #3223
* [ENHANCEMENT] Use imperative for docs titles. #3178 #3332 #3343
* [ENHANCEMENT] Docs: mention gRPC compression in "Production tips". #3201
* [ENHANCEMENT] Update ADOPTERS.md. #3224 #3225
* [ENHANCEMENT] Add a note for jsonnet deploying. #3213
* [ENHANCEMENT] out-of-order runbook update with use case. #3253
* [ENHANCEMENT] Fixed TSDB retention mentioned in the "Recover source blocks from ingesters" runbook. #3280
* [ENHANCEMENT] Run Grafana Mimir in production using the Helm chart. #3072
* [ENHANCEMENT] Use common configuration in the tutorial. #3282
* [ENHANCEMENT] Updated detailed steps for migrating blocks from Thanos to Mimir. #3290
* [ENHANCEMENT] Add scheme to DNS service discovery docs. #3450
* [BUGFIX] Remove reference to file that no longer exists in contributing guide. #3404
* [BUGFIX] Fix some minor typos in the contributing guide and on the runbooks page. #3418
* [BUGFIX] Fix small typos in API reference. #3526
* [BUGFIX] Fixed TSDB retention mentioned in the "Recover source blocks from ingesters" runbook. #3278
* [BUGFIX] Fixed configuration example in the "Configuring the Grafana Mimir query-frontend to work with Prometheus" guide. #3374

### Tools

* [FEATURE] Add `copyblocks` tool, to copy Mimir blocks between two GCS buckets. #3264
* [ENHANCEMENT] copyblocks: copy no-compact global markers and optimize min time filter check. #3268
* [ENHANCEMENT] Mimir rules GitHub action: Added the ability to change default value of `label` when running `prepare` command. #3236
* [BUGFIX] Mimir rules Github action: Fix single line output. #3421

## 2.4.0

### Grafana Mimir

* [CHANGE] Distributor: change the default value of `-distributor.remote-timeout` to `2s` from `20s` and `-distributor.forwarding.request-timeout` to `2s` from `10s` to improve distributor resource usage when ingesters crash. #2728 #2912
* [CHANGE] Anonymous usage statistics tracking: added the `-ingester.ring.store` value. #2981
* [CHANGE] Series metadata `HELP` that is longer than `-validation.max-metadata-length` is now truncated silently, instead of being dropped with a 400 status code. #2993
* [CHANGE] Ingester: changed default setting for `-ingester.ring.readiness-check-ring-health` from `true` to `false`. #2953
* [CHANGE] Anonymous usage statistics tracking has been enabled by default, to help Mimir maintainers make better decisions to support the open source community. #2939 #3034
* [CHANGE] Anonymous usage statistics tracking: added the minimum and maximum value of `-ingester.out-of-order-time-window`. #2940
* [CHANGE] The default hash ring heartbeat period for distributors, ingesters, rulers and compactors has been increased from `5s` to `15s`. Now the default heartbeat period for all Mimir hash rings is `15s`. #3033
* [CHANGE] Reduce the default TSDB head compaction concurrency (`-blocks-storage.tsdb.head-compaction-concurrency`) from 5 to 1, in order to reduce CPU spikes. #3093
* [CHANGE] Ruler: the ruler's [remote evaluation mode](https://grafana.com/docs/mimir/latest/operators-guide/architecture/components/ruler/#remote) (`-ruler.query-frontend.address`) is now stable. #3109
* [CHANGE] Limits: removed the deprecated YAML configuration option `active_series_custom_trackers_config`. Please use `active_series_custom_trackers` instead. #3110
* [CHANGE] Ingester: removed the deprecated configuration option `-ingester.ring.join-after`. #3111
* [CHANGE] Querier: removed the deprecated configuration option `-querier.shuffle-sharding-ingesters-lookback-period`. The value of `-querier.query-ingesters-within` is now used internally for shuffle sharding lookback, while you can use `-querier.shuffle-sharding-ingesters-enabled` to enable or disable shuffle sharding on the read path. #3111
* [CHANGE] Memberlist: cluster label verification feature (`-memberlist.cluster-label` and `-memberlist.cluster-label-verification-disabled`) is now marked as stable. #3108
* [CHANGE] Distributor: only single per-tenant forwarding endpoint can be configured now. Support for per-rule endpoint has been removed. #3095
* [FEATURE] Query-scheduler: added an experimental ring-based service discovery support for the query-scheduler. Refer to [query-scheduler configuration](https://grafana.com/docs/mimir/next/operators-guide/architecture/components/query-scheduler/#configuration) for more information. #2957
* [FEATURE] Introduced the experimental endpoint `/api/v1/user_limits` exposed by all components that load runtime configuration. This endpoint exposes realtime limits for the authenticated tenant, in JSON format. #2864 #3017
* [FEATURE] Query-scheduler: added the experimental configuration option `-query-scheduler.max-used-instances` to restrict the number of query-schedulers effectively used regardless how many replicas are running. This feature can be useful when using the experimental read-write deployment mode. #3005
* [ENHANCEMENT] Go: updated to go 1.19.2. #2637 #3127 #3129
* [ENHANCEMENT] Runtime config: don't unmarshal runtime configuration files if they haven't changed. This can save a bit of CPU and memory on every component using runtime config. #2954
* [ENHANCEMENT] Query-frontend: Add `cortex_frontend_query_result_cache_skipped_total` and `cortex_frontend_query_result_cache_attempted_total` metrics to track the reason why query results are not cached. #2855
* [ENHANCEMENT] Distributor: pool more connections per host when forwarding request. Mark requests as idempotent so they can be retried under some conditions. #2968
* [ENHANCEMENT] Distributor: failure to send request to forwarding target now also increments `cortex_distributor_forward_errors_total`, with `status_code="failed"`. #2968
* [ENHANCEMENT] Distributor: added support forwarding push requests via gRPC, using `httpgrpc` messages from weaveworks/common library. #2996
* [ENHANCEMENT] Query-frontend / Querier: increase internal backoff period used to retry connections to query-frontend / query-scheduler. #3011
* [ENHANCEMENT] Querier: do not log "error processing requests from scheduler" when the query-scheduler is shutting down. #3012
* [ENHANCEMENT] Query-frontend: query sharding process is now time-bounded and it is cancelled if the request is aborted. #3028
* [ENHANCEMENT] Query-frontend: improved Prometheus response JSON encoding performance. #2450
* [ENHANCEMENT] TLS: added configuration parameters to configure the client's TLS cipher suites and minimum version. The following new CLI flags have been added: #3070
  * `-alertmanager.alertmanager-client.tls-cipher-suites`
  * `-alertmanager.alertmanager-client.tls-min-version`
  * `-alertmanager.sharding-ring.etcd.tls-cipher-suites`
  * `-alertmanager.sharding-ring.etcd.tls-min-version`
  * `-compactor.ring.etcd.tls-cipher-suites`
  * `-compactor.ring.etcd.tls-min-version`
  * `-distributor.forwarding.grpc-client.tls-cipher-suites`
  * `-distributor.forwarding.grpc-client.tls-min-version`
  * `-distributor.ha-tracker.etcd.tls-cipher-suites`
  * `-distributor.ha-tracker.etcd.tls-min-version`
  * `-distributor.ring.etcd.tls-cipher-suites`
  * `-distributor.ring.etcd.tls-min-version`
  * `-ingester.client.tls-cipher-suites`
  * `-ingester.client.tls-min-version`
  * `-ingester.ring.etcd.tls-cipher-suites`
  * `-ingester.ring.etcd.tls-min-version`
  * `-memberlist.tls-cipher-suites`
  * `-memberlist.tls-min-version`
  * `-querier.frontend-client.tls-cipher-suites`
  * `-querier.frontend-client.tls-min-version`
  * `-querier.store-gateway-client.tls-cipher-suites`
  * `-querier.store-gateway-client.tls-min-version`
  * `-query-frontend.grpc-client-config.tls-cipher-suites`
  * `-query-frontend.grpc-client-config.tls-min-version`
  * `-query-scheduler.grpc-client-config.tls-cipher-suites`
  * `-query-scheduler.grpc-client-config.tls-min-version`
  * `-query-scheduler.ring.etcd.tls-cipher-suites`
  * `-query-scheduler.ring.etcd.tls-min-version`
  * `-ruler.alertmanager-client.tls-cipher-suites`
  * `-ruler.alertmanager-client.tls-min-version`
  * `-ruler.client.tls-cipher-suites`
  * `-ruler.client.tls-min-version`
  * `-ruler.query-frontend.grpc-client-config.tls-cipher-suites`
  * `-ruler.query-frontend.grpc-client-config.tls-min-version`
  * `-ruler.ring.etcd.tls-cipher-suites`
  * `-ruler.ring.etcd.tls-min-version`
  * `-store-gateway.sharding-ring.etcd.tls-cipher-suites`
  * `-store-gateway.sharding-ring.etcd.tls-min-version`
* [ENHANCEMENT] Store-gateway: Add `-blocks-storage.bucket-store.max-concurrent-reject-over-limit` option to allow requests that exceed the max number of inflight object storage requests to be rejected. #2999
* [ENHANCEMENT] Query-frontend: allow setting a separate limit on the total (before splitting/sharding) query length of range queries with the new experimental `-query-frontend.max-total-query-length` flag, which defaults to `-store.max-query-length` if unset or set to 0. #3058
* [ENHANCEMENT] Query-frontend: Lower TTL for cache entries overlapping the out-of-order samples ingestion window (re-using `-ingester.out-of-order-allowance` from ingesters). #2935
* [ENHANCEMENT] Ruler: added support to forcefully disable recording and/or alerting rules evaluation. The following new configuration options have been introduced, which can be overridden on a per-tenant basis in the runtime configuration: #3088
  * `-ruler.recording-rules-evaluation-enabled`
  * `-ruler.alerting-rules-evaluation-enabled`
* [ENHANCEMENT] Distributor: Improved error messages reported when the distributor fails to remote write to ingesters. #3055
* [ENHANCEMENT] Improved tracing spans tracked by distributors, ingesters and store-gateways. #2879 #3099 #3089
* [ENHANCEMENT] Ingester: improved the performance of label value cardinality endpoint. #3044
* [ENHANCEMENT] Ruler: use backoff retry on remote evaluation #3098
* [ENHANCEMENT] Query-frontend: Include multiple tenant IDs in query logs when present instead of dropping them. #3125
* [ENHANCEMENT] Query-frontend: truncate queries based on the configured blocks retention period (`-compactor.blocks-retention-period`) to avoid querying past this period. #3134
* [ENHANCEMENT] Alertmanager: reduced memory utilization in Mimir clusters with a large number of tenants. #3143
* [ENHANCEMENT] Store-gateway: added extra span logging to improve observability. #3131
* [ENHANCEMENT] Compactor: cleaning up different tenants' old blocks and updating bucket indexes is now more independent. This prevents a single tenant from delaying cleanup for other tenants. #2631
* [ENHANCEMENT] Distributor: request rate, ingestion rate, and inflight requests limits are now enforced before reading and parsing the body of the request. This makes the distributor more resilient against a burst of requests over those limit. #2419
* [BUGFIX] Querier: Fix 400 response while handling streaming remote read. #2963
* [BUGFIX] Fix a bug causing query-frontend, query-scheduler, and querier not failing if one of their internal components fail. #2978
* [BUGFIX] Querier: re-balance the querier worker connections when a query-frontend or query-scheduler is terminated. #3005
* [BUGFIX] Distributor: Now returns the quorum error from ingesters. For example, with replication_factor=3, two HTTP 400 errors and one HTTP 500 error, now the distributor will always return HTTP 400. Previously the behaviour was to return the error which the distributor first received. #2979
* [BUGFIX] Ruler: fix panic when ruler.external_url is explicitly set to an empty string ("") in YAML. #2915
* [BUGFIX] Alertmanager: Fix support for the Telegram API URL in the global settings. #3097
* [BUGFIX] Alertmanager: Fix parsing of label matchers without label value in the API used to retrieve alerts. #3097
* [BUGFIX] Ruler: Fix not restoring alert state for rule groups when other ruler replicas shut down. #3156
* [BUGFIX] Updated `golang.org/x/net` dependency to fix CVE-2022-27664. #3124
* [BUGFIX] Fix distributor from returning a `500` status code when a `400` was received from the ingester. #3211
* [BUGFIX] Fix incorrect OS value set in Mimir v2.3.* RPM packages. #3221

### Mixin

* [CHANGE] Alerts: MimirQuerierAutoscalerNotActive is now critical and fires after 1h instead of 15m. #2958
* [FEATURE] Dashboards: Added "Mimir / Overview" dashboards, providing an high level view over a Mimir cluster. #3122 #3147 #3155
* [ENHANCEMENT] Dashboards: Updated the "Writes" and "Rollout progress" dashboards to account for samples ingested via the new OTLP ingestion endpoint. #2919 #2938
* [ENHANCEMENT] Dashboards: Include per-tenant request rate in "Tenants" dashboard. #2874
* [ENHANCEMENT] Dashboards: Include inflight object store requests in "Reads" dashboard. #2914
* [ENHANCEMENT] Dashboards: Make queries used to find job, cluster and namespace for dropdown menus configurable. #2893
* [ENHANCEMENT] Dashboards: Include rate of label and series queries in "Reads" dashboard. #3065 #3074
* [ENHANCEMENT] Dashboards: Fix legend showing on per-pod panels. #2944
* [ENHANCEMENT] Dashboards: Use the "req/s" unit on panels showing the requests rate. #3118
* [ENHANCEMENT] Dashboards: Use a consistent color across dashboards for the error rate. #3154

### Jsonnet

* [FEATURE] Added support for query-scheduler ring-based service discovery. #3128
* [ENHANCEMENT] Querier autoscaling is now slower on scale downs: scale down 10% every 1m instead of 100%. #2962
* [BUGFIX] Memberlist: `gossip_member_label` is now set for ruler-queriers. #3141

### Mimirtool

* [ENHANCEMENT] mimirtool analyze: Store the query errors instead of exit during the analysis. #3052
* [BUGFIX] mimir-tool remote-read: fix returns where some conditions [return nil error even if there is error](https://github.com/grafana/cortex-tools/issues/260). #3053

### Documentation

* [ENHANCEMENT] Added documentation on how to configure storage retention. #2970
* [ENHANCEMENT] Improved gRPC clients config documentation. #3020
* [ENHANCEMENT] Added documentation on how to manage alerting and recording rules. #2983
* [ENHANCEMENT] Improved `MimirSchedulerQueriesStuck` runbook. #3006
* [ENHANCEMENT] Added "Cluster label verification" section to memberlist documentation. #3096
* [ENHANCEMENT] Mention compression in multi-zone replication documentation. #3107
* [BUGFIX] Fixed configuration option names in "Enabling zone-awareness via the Grafana Mimir Jsonnet". #3018
* [BUGFIX] Fixed `mimirtool analyze` parameters documentation. #3094
* [BUGFIX] Fixed YAML configuraton in the "Manage the configuration of Grafana Mimir with Helm" guide. #3042
* [BUGFIX] Fixed Alertmanager capacity planning documentation. #3132

### Tools

- [BUGFIX] trafficdump: Fixed panic occurring when `-success-only=true` and the captured request failed. #2863

## 2.3.1

### Grafana Mimir
* [BUGFIX] Query-frontend: query sharding took exponential time to map binary expressions. #3027
* [BUGFIX] Distributor: Stop panics on OTLP endpoint when a single metric has multiple timeseries. #3040

## 2.3.0

### Grafana Mimir

* [CHANGE] Ingester: Added user label to ingester metric `cortex_ingester_tsdb_out_of_order_samples_appended_total`. On multitenant clusters this helps us find the rate of appended out-of-order samples for a specific tenant. #2493
* [CHANGE] Compactor: delete source and output blocks from local disk on compaction failed, to reduce likelihood that subsequent compactions fail because of no space left on disk. #2261
* [CHANGE] Ruler: Remove unused CLI flags `-ruler.search-pending-for` and `-ruler.flush-period` (and their respective YAML config options). #2288
* [CHANGE] Successful gRPC requests are no longer logged (only affects internal API calls). #2309
* [CHANGE] Add new `-*.consul.cas-retry-delay` flags. They have a default value of `1s`, while previously there was no delay between retries. #2309
* [CHANGE] Store-gateway: Remove the experimental ability to run requests in a dedicated OS thread pool and associated CLI flag `-store-gateway.thread-pool-size`. #2423
* [CHANGE] Memberlist: disabled TCP-based ping fallback, because Mimir already uses a custom transport based on TCP. #2456
* [CHANGE] Change default value for `-distributor.ha-tracker.max-clusters` to `100` to provide a DoS protection. #2465
* [CHANGE] Experimental block upload API exposed by compactor has changed: Previous `/api/v1/upload/block/{block}` endpoint for starting block upload is now `/api/v1/upload/block/{block}/start`, and previous endpoint `/api/v1/upload/block/{block}?uploadComplete=true` for finishing block upload is now `/api/v1/upload/block/{block}/finish`. New API endpoint has been added: `/api/v1/upload/block/{block}/check`. #2486 #2548
* [CHANGE] Compactor: changed `-compactor.max-compaction-time` default from `0s` (disabled) to `1h`. When compacting blocks for a tenant, the compactor will move to compact blocks of another tenant or re-plan blocks to compact at least every 1h. #2514
* [CHANGE] Distributor: removed previously deprecated `extend_writes` (see #1856) YAML key and `-distributor.extend-writes` CLI flag from the distributor config. #2551
* [CHANGE] Ingester: removed previously deprecated `active_series_custom_trackers` (see #1188) YAML key from the ingester config. #2552
* [CHANGE] The tenant ID `__mimir_cluster` is reserved by Mimir and not allowed to store metrics. #2643
* [CHANGE] Purger: removed the purger component and moved its API endpoints `/purger/delete_tenant` and `/purger/delete_tenant_status` to the compactor at `/compactor/delete_tenant` and `/compactor/delete_tenant_status`. The new endpoints on the compactor are stable. #2644
* [CHANGE] Memberlist: Change the leave timeout duration (`-memberlist.leave-timeout duration`) from 5s to 20s and connection timeout (`-memberlist.packet-dial-timeout`) from 5s to 2s. This makes leave timeout 10x the connection timeout, so that we can communicate the leave to at least 1 node, if the first 9 we try to contact times out. #2669
* [CHANGE] Alertmanager: return status code `412 Precondition Failed` and log info message when alertmanager isn't configured for a tenant. #2635
* [CHANGE] Distributor: if forwarding rules are used to forward samples, exemplars are now removed from the request. #2710 #2725
* [CHANGE] Limits: change the default value of `max_global_series_per_metric` limit to `0` (disabled). Setting this limit by default does not provide much benefit because series are sharded by all labels. #2714
* [CHANGE] Ingester: experimental `-blocks-storage.tsdb.new-chunk-disk-mapper` has been removed, new chunk disk mapper is now always used, and is no longer marked experimental. Default value of `-blocks-storage.tsdb.head-chunks-write-queue-size` has changed to 1000000, this enables async chunk queue by default, which leads to improved latency on the write path when new chunks are created in ingesters. #2762
* [CHANGE] Ingester: removed deprecated `-blocks-storage.tsdb.isolation-enabled` option. TSDB-level isolation is now always disabled in Mimir. #2782
* [CHANGE] Compactor: `-compactor.partial-block-deletion-delay` must either be set to 0 (to disable partial blocks deletion) or a value higher than `4h`. #2787
* [CHANGE] Query-frontend: CLI flag `-query-frontend.align-querier-with-step` has been deprecated. Please use `-query-frontend.align-queries-with-step` instead. #2840
* [FEATURE] Compactor: Adds the ability to delete partial blocks after a configurable delay. This option can be configured per tenant. #2285
  - `-compactor.partial-block-deletion-delay`, as a duration string, allows you to set the delay since a partial block has been modified before marking it for deletion. A value of `0`, the default, disables this feature.
  - The metric `cortex_compactor_blocks_marked_for_deletion_total` has a new value for the `reason` label `reason="partial"`, when a block deletion marker is triggered by the partial block deletion delay.
* [FEATURE] Querier: enabled support for queries with negative offsets, which are not cached in the query results cache. #2429
* [FEATURE] EXPERIMENTAL: OpenTelemetry Metrics ingestion path on `/otlp/v1/metrics`. #695 #2436 #2461
* [FEATURE] Querier: Added support for tenant federation to metric metadata endpoint. #2467
* [FEATURE] Query-frontend: introduced experimental support to split instant queries by time. The instant query splitting can be enabled setting `-query-frontend.split-instant-queries-by-interval`. #2469 #2564 #2565 #2570 #2571 #2572 #2573 #2574 #2575 #2576 #2581 #2582 #2601 #2632 #2633 #2634 #2641 #2642 #2766
* [FEATURE] Introduced an experimental anonymous usage statistics tracking (disabled by default), to help Mimir maintainers make better decisions to support the open source community. The tracking system anonymously collects non-sensitive, non-personally identifiable information about the running Mimir cluster, and is disabled by default. #2643 #2662 #2685 #2732 #2733 #2735
* [FEATURE] Introduced an experimental deployment mode called read-write and running a fully featured Mimir cluster with three components: write, read and backend. The read-write deployment mode is a trade-off between the monolithic mode (only one component, no isolation) and the microservices mode (many components, high isolation). #2754 #2838
* [ENHANCEMENT] Distributor: Decreased distributor tests execution time. #2562
* [ENHANCEMENT] Alertmanager: Allow the HTTP `proxy_url` configuration option in the receiver's configuration. #2317
* [ENHANCEMENT] ring: optimize shuffle-shard computation when lookback is used, and all instances have registered timestamp within the lookback window. In that case we can immediately return origial ring, because we would select all instances anyway. #2309
* [ENHANCEMENT] Memberlist: added experimental memberlist cluster label support via `-memberlist.cluster-label` and `-memberlist.cluster-label-verification-disabled` CLI flags (and their respective YAML config options). #2354
* [ENHANCEMENT] Object storage can now be configured for all components using the `common` YAML config option key (or `-common.storage.*` CLI flags). #2330 #2347
* [ENHANCEMENT] Go: updated to go 1.18.4. #2400
* [ENHANCEMENT] Store-gateway, listblocks: list of blocks now includes stats from `meta.json` file: number of series, samples and chunks. #2425
* [ENHANCEMENT] Added more buckets to `cortex_ingester_client_request_duration_seconds` histogram metric, to correctly track requests taking longer than 1s (up until 16s). #2445
* [ENHANCEMENT] Azure client: Improve memory usage for large object storage downloads. #2408
* [ENHANCEMENT] Distributor: Add `-distributor.instance-limits.max-inflight-push-requests-bytes`. This limit protects the distributor against multiple large requests that together may cause an OOM, but are only a few, so do not trigger the `max-inflight-push-requests` limit. #2413
* [ENHANCEMENT] Distributor: Drop exemplars in distributor for tenants where exemplars are disabled. #2504
* [ENHANCEMENT] Runtime Config: Allow operator to specify multiple comma-separated yaml files in `-runtime-config.file` that will be merged in left to right order. #2583
* [ENHANCEMENT] Query sharding: shard binary operations only if it doesn't lead to non-shardable vector selectors in one of the operands. #2696
* [ENHANCEMENT] Add packaging for both debian based deb file and redhat based rpm file using FPM. #1803
* [ENHANCEMENT] Distributor: Add `cortex_distributor_query_ingester_chunks_deduped_total` and `cortex_distributor_query_ingester_chunks_total` metrics for determining how effective ingester chunk deduplication at query time is. #2713
* [ENHANCEMENT] Upgrade Docker base images to `alpine:3.16.2`. #2729
* [ENHANCEMENT] Ruler: Add `<prometheus-http-prefix>/api/v1/status/buildinfo` endpoint. #2724
* [ENHANCEMENT] Querier: Ensure all queries pulled from query-frontend or query-scheduler are immediately executed. The maximum workers concurrency in each querier is configured by `-querier.max-concurrent`. #2598
* [ENHANCEMENT] Distributor: Add `cortex_distributor_received_requests_total` and `cortex_distributor_requests_in_total` metrics to provide visiblity into appropriate per-tenant request limits. #2770
* [ENHANCEMENT] Distributor: Add single forwarding remote-write endpoint for a tenant (`forwarding_endpoint`), instead of using per-rule endpoints. This takes precendence over per-rule endpoints. #2801
* [ENHANCEMENT] Added `err-mimir-distributor-max-write-message-size` to the errors catalog. #2470
* [ENHANCEMENT] Add sanity check at startup to ensure the configured filesystem directories don't overlap for different components. #2828 #2947
* [BUGFIX] TSDB: Fixed a bug on the experimental out-of-order implementation that led to wrong query results. #2701
* [BUGFIX] Compactor: log the actual error on compaction failed. #2261
* [BUGFIX] Alertmanager: restore state from storage even when running a single replica. #2293
* [BUGFIX] Ruler: do not block "List Prometheus rules" API endpoint while syncing rules. #2289
* [BUGFIX] Ruler: return proper `*status.Status` error when running in remote operational mode. #2417
* [BUGFIX] Alertmanager: ensure the configured `-alertmanager.web.external-url` is either a path starting with `/`, or a full URL including the scheme and hostname. #2381 #2542
* [BUGFIX] Memberlist: fix problem with loss of some packets, typically ring updates when instances were removed from the ring during shutdown. #2418
* [BUGFIX] Ingester: fix misfiring `MimirIngesterHasUnshippedBlocks` and stale `cortex_ingester_oldest_unshipped_block_timestamp_seconds` when some block uploads fail. #2435
* [BUGFIX] Query-frontend: fix incorrect mapping of http status codes 429 to 500 when request queue is full. #2447
* [BUGFIX] Memberlist: Fix problem with ring being empty right after startup. Memberlist KV store now tries to "fast-join" the cluster to avoid serving empty KV store. #2505
* [BUGFIX] Compactor: Fix bug when using `-compactor.partial-block-deletion-delay`: compactor didn't correctly check for modification time of all block files. #2559
* [BUGFIX] Query-frontend: fix wrong query sharding results for queries with boolean result like `1 < bool 0`. #2558
* [BUGFIX] Fixed error messages related to per-instance limits incorrectly reporting they can be set on a per-tenant basis. #2610
* [BUGFIX] Perform HA-deduplication before forwarding samples according to forwarding rules in the distributor. #2603 #2709
* [BUGFIX] Fix reporting of tracing spans from PromQL engine. #2707
* [BUGFIX] Apply relabel and drop_label rules before forwarding rules in the distributor. #2703
* [BUGFIX] Distributor: Register `cortex_discarded_requests_total` metric, which previously was not registered and therefore not exported. #2712
* [BUGFIX] Ruler: fix not restoring alerts' state at startup. #2648
* [BUGFIX] Ingester: Fix disk filling up after restarting ingesters with out-of-order support disabled while it was enabled before. #2799
* [BUGFIX] Memberlist: retry joining memberlist cluster on startup when no nodes are resolved. #2837
* [BUGFIX] Query-frontend: fix incorrect mapping of http status codes 413 to 500 when request is too large. #2819
* [BUGFIX] Alertmanager: revert upstream alertmananger to v0.24.0 to fix panic when unmarshalling email headers #2924 #2925

### Mixin

* [CHANGE] Dashboards: "Slow Queries" dashboard no longer works with versions older than Grafana 9.0. #2223
* [CHANGE] Alerts: use RSS memory instead of working set memory in the `MimirAllocatingTooMuchMemory` alert for ingesters. #2480
* [CHANGE] Dashboards: remove the "Cache - Latency (old)" panel from the "Mimir / Queries" dashboard. #2796
* [FEATURE] Dashboards: added support to experimental read-write deployment mode. #2780
* [ENHANCEMENT] Dashboards: added missed rule evaluations to the "Evaluations per second" panel in the "Mimir / Ruler" dashboard. #2314
* [ENHANCEMENT] Dashboards: add k8s resource requests to CPU and memory panels. #2346
* [ENHANCEMENT] Dashboards: add RSS memory utilization panel for ingesters, store-gateways and compactors. #2479
* [ENHANCEMENT] Dashboards: allow to configure graph tooltip. #2647
* [ENHANCEMENT] Alerts: MimirFrontendQueriesStuck and MimirSchedulerQueriesStuck alerts are more reliable now as they consider all the intermediate samples in the minute prior to the evaluation. #2630
* [ENHANCEMENT] Alerts: added `RolloutOperatorNotReconciling` alert, firing if the optional rollout-operator is not successfully reconciling. #2700
* [ENHANCEMENT] Dashboards: added support to query-tee in front of ruler-query-frontend in the "Remote ruler reads" dashboard. #2761
* [ENHANCEMENT] Dashboards: Introduce support for baremetal deployment, setting `deployment_type: 'baremetal'` in the mixin `_config`. #2657
* [ENHANCEMENT] Dashboards: use timeseries panel to show exemplars. #2800
* [BUGFIX] Dashboards: fixed unit of latency panels in the "Mimir / Ruler" dashboard. #2312
* [BUGFIX] Dashboards: fixed "Intervals per query" panel in the "Mimir / Queries" dashboard. #2308
* [BUGFIX] Dashboards: Make "Slow Queries" dashboard works with Grafana 9.0. #2223
* [BUGFIX] Dashboards: add missing API routes to Ruler dashboard. #2412
* [BUGFIX] Dashboards: stop setting 'interval' in dashboards; it should be set on your datasource. #2802

### Jsonnet

* [CHANGE] query-scheduler is enabled by default. We advise to deploy the query-scheduler to improve the scalability of the query-frontend. #2431
* [CHANGE] Replaced anti-affinity rules with pod topology spread constraints for distributor, query-frontend, querier and ruler. #2517
  - The following configuration options have been removed:
    - `distributor_allow_multiple_replicas_on_same_node`
    - `query_frontend_allow_multiple_replicas_on_same_node`
    - `querier_allow_multiple_replicas_on_same_node`
    - `ruler_allow_multiple_replicas_on_same_node`
  - The following configuration options have been added:
    - `distributor_topology_spread_max_skew`
    - `query_frontend_topology_spread_max_skew`
    - `querier_topology_spread_max_skew`
    - `ruler_topology_spread_max_skew`
* [CHANGE] Change `max_global_series_per_metric` to 0 in all plans, and as a default value. #2669
* [FEATURE] Memberlist: added support for experimental memberlist cluster label, through the jsonnet configuration options `memberlist_cluster_label` and `memberlist_cluster_label_verification_disabled`. #2349
* [FEATURE] Added ruler-querier autoscaling support. It requires [KEDA](https://keda.sh) installed in the Kubernetes cluster. Ruler-querier autoscaler can be enabled and configure through the following options in the jsonnet config: #2545
  * `autoscaling_ruler_querier_enabled`: `true` to enable autoscaling.
  * `autoscaling_ruler_querier_min_replicas`: minimum number of ruler-querier replicas.
  * `autoscaling_ruler_querier_max_replicas`: maximum number of ruler-querier replicas.
  * `autoscaling_prometheus_url`: Prometheus base URL from which to scrape Mimir metrics (e.g. `http://prometheus.default:9090/prometheus`).
* [ENHANCEMENT] Memberlist now uses DNS service-discovery by default. #2549
* [ENHANCEMENT] Upgrade memcached image tag to `memcached:1.6.16-alpine`. #2740
* [ENHANCEMENT] Added `$._config.configmaps` and `$._config.runtime_config_files` to make it easy to add new configmaps or runtime config file to all components. #2748

### Mimirtool

* [ENHANCEMENT] Added `mimirtool backfill` command to upload Prometheus blocks using API available in the compactor. #1822
* [ENHANCEMENT] mimirtool bucket-validation: Verify existing objects can be overwritten by subsequent uploads. #2491
* [ENHANCEMENT] mimirtool config convert: Now supports migrating to the current version of Mimir. #2629
* [BUGFIX] mimirtool analyze: Fix dashboard JSON unmarshalling errors by using custom parsing. #2386
* [BUGFIX] Version checking no longer prompts for updating when already on latest version. #2723

### Mimir Continuous Test

* [ENHANCEMENT] Added basic authentication and bearer token support for when Mimir is behind a gateway authenticating the calls. #2717

### Query-tee

* [CHANGE] Renamed CLI flag `-server.service-port` to `-server.http-service-port`. #2683
* [CHANGE] Renamed metric `cortex_querytee_request_duration_seconds` to `cortex_querytee_backend_request_duration_seconds`. Metric `cortex_querytee_request_duration_seconds` is now reported without label `backend`. #2683
* [ENHANCEMENT] Added HTTP over gRPC support to `query-tee` to allow testing gRPC requests to Mimir instances. #2683

### Documentation

* [ENHANCEMENT] Referenced `mimirtool` commands in the HTTP API documentation. #2516
* [ENHANCEMENT] Improved DNS service discovery documentation. #2513

### Tools

* [ENHANCEMENT] `markblocks` now processes multiple blocks concurrently. #2677

## 2.2.0

### Grafana Mimir

* [CHANGE] Increased default configuration for `-server.grpc-max-recv-msg-size-bytes` and `-server.grpc-max-send-msg-size-bytes` from 4MB to 100MB. #1884
* [CHANGE] Default values have changed for the following settings. This improves query performance for recent data (within 12h) by only reading from ingesters: #1909 #1921
    - `-blocks-storage.bucket-store.ignore-blocks-within` now defaults to `10h` (previously `0`)
    - `-querier.query-store-after` now defaults to `12h` (previously `0`)
* [CHANGE] Alertmanager: removed support for migrating local files from Cortex 1.8 or earlier. Related to original Cortex PR https://github.com/cortexproject/cortex/pull/3910. #2253
* [CHANGE] The following settings are now classified as advanced because the defaults should work for most users and tuning them requires in-depth knowledge of how the read path works: #1929
    - `-querier.query-ingesters-within`
    - `-querier.query-store-after`
* [CHANGE] Config flag category overrides can be set dynamically at runtime. #1934
* [CHANGE] Ingester: deprecated `-ingester.ring.join-after`. Mimir now behaves as this setting is always set to 0s. This configuration option will be removed in Mimir 2.4.0. #1965
* [CHANGE] Blocks uploaded by ingester no longer contain `__org_id__` label. Compactor now ignores this label and will compact blocks with and without this label together. `mimirconvert` tool will remove the label from blocks as "unknown" label. #1972
* [CHANGE] Querier: deprecated `-querier.shuffle-sharding-ingesters-lookback-period`, instead adding `-querier.shuffle-sharding-ingesters-enabled` to enable or disable shuffle sharding on the read path. The value of `-querier.query-ingesters-within` is now used internally for shuffle sharding lookback. #2110
* [CHANGE] Memberlist: `-memberlist.abort-if-join-fails` now defaults to false. Previously it defaulted to true. #2168
* [CHANGE] Ruler: `/api/v1/rules*` and `/prometheus/rules*` configuration endpoints are removed. Use `/prometheus/config/v1/rules*`. #2182
* [CHANGE] Ingester: `-ingester.exemplars-update-period` has been renamed to `-ingester.tsdb-config-update-period`. You can use it to update multiple, per-tenant TSDB configurations. #2187
* [FEATURE] Ingester: (Experimental) Add the ability to ingest out-of-order samples up to an allowed limit. If you enable this feature, it requires additional memory and disk space. This feature also enables a write-behind log, which might lead to longer ingester-start replays. When this feature is disabled, there is no overhead on memory, disk space, or startup times. #2187
  * `-ingester.out-of-order-time-window`, as duration string, allows you to set how back in time a sample can be. The default is `0s`, where `s` is seconds.
  * `cortex_ingester_tsdb_out_of_order_samples_appended_total` metric tracks the total number of out-of-order samples ingested by the ingester.
  * `cortex_discarded_samples_total` has a new label `reason="sample-too-old"`, when the `-ingester.out-of-order-time-window` flag is greater than zero. The label tracks the number of samples that were discarded for being too old; they were out of order, but beyond the time window allowed. The labels `reason="sample-out-of-order"` and `reason="sample-out-of-bounds"` are not used when out-of-order ingestion is enabled.
* [ENHANCEMENT] Distributor: Added limit to prevent tenants from sending excessive number of requests: #1843
  * The following CLI flags (and their respective YAML config options) have been added:
    * `-distributor.request-rate-limit`
    * `-distributor.request-burst-limit`
  * The following metric is exposed to tell how many requests have been rejected:
    * `cortex_discarded_requests_total`
* [ENHANCEMENT] Store-gateway: Add the experimental ability to run requests in a dedicated OS thread pool. This feature can be configured using `-store-gateway.thread-pool-size` and is disabled by default. Replaces the ability to run index header operations in a dedicated thread pool. #1660 #1812
* [ENHANCEMENT] Improved error messages to make them easier to understand; each now have a unique, global identifier that you can use to look up in the runbooks for more information. #1907 #1919 #1888 #1939 #1984 #2009 #2056 #2066 #2104 #2150 #2234
* [ENHANCEMENT] Memberlist KV: incoming messages are now processed on per-key goroutine. This may reduce loss of "maintanance" packets in busy memberlist installations, but use more CPU. New `memberlist_client_received_broadcasts_dropped_total` counter tracks number of dropped per-key messages. #1912
* [ENHANCEMENT] Blocks Storage, Alertmanager, Ruler: add support a prefix to the bucket store (`*_storage.storage_prefix`). This enables using the same bucket for the three components. #1686 #1951
* [ENHANCEMENT] Upgrade Docker base images to `alpine:3.16.0`. #2028
* [ENHANCEMENT] Store-gateway: Add experimental configuration option for the store-gateway to attempt to pre-populate the file system cache when memory-mapping index-header files. Enabled with `-blocks-storage.bucket-store.index-header.map-populate-enabled=true`. Note this flag only has an effect when running on Linux. #2019 #2054
* [ENHANCEMENT] Chunk Mapper: reduce memory usage of async chunk mapper. #2043
* [ENHANCEMENT] Ingester: reduce sleep time when reading WAL. #2098
* [ENHANCEMENT] Compactor: Run sanity check on blocks storage configuration at startup. #2144
* [ENHANCEMENT] Compactor: Add HTTP API for uploading TSDB blocks. Enabled with `-compactor.block-upload-enabled`. #1694 #2126
* [ENHANCEMENT] Ingester: Enable querying overlapping blocks by default. #2187
* [ENHANCEMENT] Distributor: Auto-forget unhealthy distributors after ten failed ring heartbeats. #2154
* [ENHANCEMENT] Distributor: Add new metric `cortex_distributor_forward_errors_total` for error codes resulting from forwarding requests. #2077
* [ENHANCEMENT] `/ready` endpoint now returns and logs detailed services information. #2055
* [ENHANCEMENT] Memcached client: Reduce number of connections required to fetch cached keys from memcached. #1920
* [ENHANCEMENT] Improved error message returned when `-querier.query-store-after` validation fails. #1914
* [BUGFIX] Fix regexp parsing panic for regexp label matchers with start/end quantifiers. #1883
* [BUGFIX] Ingester: fixed deceiving error log "failed to update cached shipped blocks after shipper initialisation", occurring for each new tenant in the ingester. #1893
* [BUGFIX] Ring: fix bug where instances may appear unhealthy in the hash ring web UI even though they are not. #1933
* [BUGFIX] API: gzip is now enforced when identity encoding is explicitly rejected. #1864
* [BUGFIX] Fix panic at startup when Mimir is running in monolithic mode and query sharding is enabled. #2036
* [BUGFIX] Ruler: report `cortex_ruler_queries_failed_total` metric for any remote query error except 4xx when remote operational mode is enabled. #2053 #2143
* [BUGFIX] Ingester: fix slow rollout when using `-ingester.ring.unregister-on-shutdown=false` with long `-ingester.ring.heartbeat-period`. #2085
* [BUGFIX] Ruler: add timeout for remote rule evaluation queries to prevent rule group evaluations getting stuck indefinitely. The duration is configurable with `-querier.timeout` (default `2m`). #2090 #2222
* [BUGFIX] Limits: Active series custom tracker configuration has been named back from `active_series_custom_trackers_config` to `active_series_custom_trackers`. For backwards compatibility both version is going to be supported for until Mimir v2.4. When both fields are specified, `active_series_custom_trackers_config` takes precedence over `active_series_custom_trackers`. #2101
* [BUGFIX] Ingester: fixed the order of labels applied when incrementing the `cortex_discarded_metadata_total` metric. #2096
* [BUGFIX] Ingester: fixed bug where retrieving metadata for a metric with multiple metadata entries would return multiple copies of a single metadata entry rather than all available entries. #2096
* [BUGFIX] Distributor: canceled requests are no longer accounted as internal errors. #2157
* [BUGFIX] Memberlist: Fix typo in memberlist admin UI. #2202
* [BUGFIX] Ruler: fixed typo in error message when ruler failed to decode a rule group. #2151
* [BUGFIX] Active series custom tracker configuration is now displayed properly on `/runtime_config` page. #2065
* [BUGFIX] Query-frontend: `vector` and `time` functions were sharded, which made expressions like `vector(1) > 0 and vector(1)` fail. #2355

### Mixin

* [CHANGE] Split `mimir_queries` rules group into `mimir_queries` and `mimir_ingester_queries` to keep number of rules per group within the default per-tenant limit. #1885
* [CHANGE] Dashboards: Expose full image tag in "Mimir / Rollout progress" dashboard's "Pod per version panel." #1932
* [CHANGE] Dashboards: Disabled gateway panels by default, because most users don't have a gateway exposing the metrics expected by Mimir dashboards. You can re-enable it setting `gateway_enabled: true` in the mixin config and recompiling the mixin running `make build-mixin`. #1955
* [CHANGE] Alerts: adapt `MimirFrontendQueriesStuck` and `MimirSchedulerQueriesStuck` to consider ruler query path components. #1949
* [CHANGE] Alerts: Change `MimirRulerTooManyFailedQueries` severity to `critical`. #2165
* [ENHANCEMENT] Dashboards: Add config option `datasource_regex` to customise the regular expression used to select valid datasources for Mimir dashboards. #1802
* [ENHANCEMENT] Dashboards: Added "Mimir / Remote ruler reads" and "Mimir / Remote ruler reads resources" dashboards. #1911 #1937
* [ENHANCEMENT] Dashboards: Make networking panels work for pods created by the mimir-distributed helm chart. #1927
* [ENHANCEMENT] Alerts: Add `MimirStoreGatewayNoSyncedTenants` alert that fires when there is a store-gateway owning no tenants. #1882
* [ENHANCEMENT] Rules: Make `recording_rules_range_interval` configurable for cases where Mimir metrics are scraped less often that every 30 seconds. #2118
* [ENHANCEMENT] Added minimum Grafana version to mixin dashboards. #1943
* [BUGFIX] Fix `container_memory_usage_bytes:sum` recording rule. #1865
* [BUGFIX] Fix `MimirGossipMembersMismatch` alerts if Mimir alertmanager is activated. #1870
* [BUGFIX] Fix `MimirRulerMissedEvaluations` to show % of missed alerts as a value between 0 and 100 instead of 0 and 1. #1895
* [BUGFIX] Fix `MimirCompactorHasNotUploadedBlocks` alert false positive when Mimir is deployed in monolithic mode. #1902
* [BUGFIX] Fix `MimirGossipMembersMismatch` to make it less sensitive during rollouts and fire one alert per installation, not per job. #1926
* [BUGFIX] Do not trigger `MimirAllocatingTooMuchMemory` alerts if no container limits are supplied. #1905
* [BUGFIX] Dashboards: Remove empty "Chunks per query" panel from `Mimir / Queries` dashboard. #1928
* [BUGFIX] Dashboards: Use Grafana's `$__rate_interval` for rate queries in dashboards to support scrape intervals of >15s. #2011
* [BUGFIX] Alerts: Make each version of `MimirCompactorHasNotUploadedBlocks` distinct to avoid rule evaluation failures due to duplicate series being generated. #2197
* [BUGFIX] Fix `MimirGossipMembersMismatch` alert when using remote ruler evaluation. #2159

### Jsonnet

* [CHANGE] Remove use of `-querier.query-store-after`, `-querier.shuffle-sharding-ingesters-lookback-period`, `-blocks-storage.bucket-store.ignore-blocks-within`, and `-blocks-storage.tsdb.close-idle-tsdb-timeout` CLI flags since the values now match defaults. #1915 #1921
* [CHANGE] Change default value for `-blocks-storage.bucket-store.chunks-cache.memcached.timeout` to `450ms` to increase use of cached data. #2035
* [CHANGE] The `memberlist_ring_enabled` configuration now applies to Alertmanager. #2102 #2103 #2107
* [CHANGE] Default value for `memberlist_ring_enabled` is now true. It means that all hash rings use Memberlist as default KV store instead of Consul (previous default). #2161
* [CHANGE] Configure `-ingester.max-global-metadata-per-user` to correspond to 20% of the configured max number of series per tenant. #2250
* [CHANGE] Configure `-ingester.max-global-metadata-per-metric` to be 10. #2250
* [CHANGE] Change `_config.multi_zone_ingester_max_unavailable` to 25. #2251
* [FEATURE] Added querier autoscaling support. It requires [KEDA](https://keda.sh) installed in the Kubernetes cluster and query-scheduler enabled in the Mimir cluster. Querier autoscaler can be enabled and configure through the following options in the jsonnet config: #2013 #2023
  * `autoscaling_querier_enabled`: `true` to enable autoscaling.
  * `autoscaling_querier_min_replicas`: minimum number of querier replicas.
  * `autoscaling_querier_max_replicas`: maximum number of querier replicas.
  * `autoscaling_prometheus_url`: Prometheus base URL from which to scrape Mimir metrics (e.g. `http://prometheus.default:9090/prometheus`).
* [FEATURE] Jsonnet: Add support for ruler remote evaluation mode (`ruler_remote_evaluation_enabled`), which deploys and uses a dedicated query path for rule evaluation. This enables the benefits of the query-frontend for rule evaluation, such as query sharding. #2073
* [ENHANCEMENT] Added `compactor` service, that can be used to route requests directly to compactor (e.g. admin UI). #2063
* [ENHANCEMENT] Added a `consul_enabled` configuration option to provide the ability to disable consul. It is automatically set to false when `memberlist_ring_enabled` is true and `multikv_migration_enabled` (used for migration from Consul to memberlist) is not set. #2093 #2152
* [BUGFIX] Querier: Fix disabling shuffle sharding on the read path whilst keeping it enabled on write path. #2164

### Mimirtool

* [CHANGE] mimirtool rules: `--use-legacy-routes` now toggles between using `/prometheus/config/v1/rules` (default) and `/api/v1/rules` (legacy) endpoints. #2182
* [FEATURE] Added bearer token support for when Mimir is behind a gateway authenticating by bearer token. #2146
* [BUGFIX] mimirtool analyze: Fix dashboard JSON unmarshalling errors (#1840). #1973
* [BUGFIX] Make mimirtool build for Windows work again. #2273

### Mimir Continuous Test

* [ENHANCEMENT] Added the `-tests.smoke-test` flag to run the `mimir-continuous-test` suite once and immediately exit. #2047 #2094

### Documentation

* [ENHANCEMENT] Published Grafana Mimir runbooks as part of documentation. #1970
* [ENHANCEMENT] Improved ruler's "remote operational mode" documentation. #1906
* [ENHANCEMENT] Recommend fast disks for ingesters and store-gateways in production tips. #1903
* [ENHANCEMENT] Explain the runtime override of active series matchers. #1868
* [ENHANCEMENT] Clarify "Set rule group" API specification. #1869
* [ENHANCEMENT] Published Mimir jsonnet documentation. #2024
* [ENHANCEMENT] Documented required scrape interval for using alerting and recording rules from Mimir jsonnet. #2147
* [ENHANCEMENT] Runbooks: Mention memberlist as possible source of problems for various alerts. #2158
* [ENHANCEMENT] Added step-by-step article about migrating from Consul to Memberlist KV store using jsonnet without downtime. #2166
* [ENHANCEMENT] Documented `/memberlist` admin page. #2166
* [ENHANCEMENT] Documented how to configure Grafana Mimir's ruler with Jsonnet. #2127
* [ENHANCEMENT] Documented how to configure queriers’ autoscaling with Jsonnet. #2128
* [ENHANCEMENT] Updated mixin building instructions in "Installing Grafana Mimir dashboards and alerts" article. #2015 #2163
* [ENHANCEMENT] Fix location of "Monitoring Grafana Mimir" article in the documentation hierarchy. #2130
* [ENHANCEMENT] Runbook for `MimirRequestLatency` was expanded with more practical advice. #1967
* [BUGFIX] Fixed ruler configuration used in the getting started guide. #2052
* [BUGFIX] Fixed Mimir Alertmanager datasource in Grafana used by "Play with Grafana Mimir" tutorial. #2115
* [BUGFIX] Fixed typos in "Scaling out Grafana Mimir" article. #2170
* [BUGFIX] Added missing ring endpoint exposed by Ingesters. #1918

## 2.1.0

### Grafana Mimir

* [CHANGE] Compactor: No longer upload debug meta files to object storage. #1257
* [CHANGE] Default values have changed for the following settings: #1547
    - `-alertmanager.alertmanager-client.grpc-max-recv-msg-size` now defaults to 100 MiB (previously was not configurable and set to 16 MiB)
    - `-alertmanager.alertmanager-client.grpc-max-send-msg-size` now defaults to 100 MiB (previously was not configurable and set to 4 MiB)
    - `-alertmanager.max-recv-msg-size` now defaults to 100 MiB (previously was 16 MiB)
* [CHANGE] Ingester: Add `user` label to metrics `cortex_ingester_ingested_samples_total` and `cortex_ingester_ingested_samples_failures_total`. #1533
* [CHANGE] Ingester: Changed `-blocks-storage.tsdb.isolation-enabled` default from `true` to `false`. The config option has also been deprecated and will be removed in 2 minor version. #1655
* [CHANGE] Query-frontend: results cache keys are now versioned, this will cause cache to be re-filled when rolling out this version. #1631
* [CHANGE] Store-gateway: enabled attributes in-memory cache by default. New default configuration is `-blocks-storage.bucket-store.chunks-cache.attributes-in-memory-max-items=50000`. #1727
* [CHANGE] Compactor: Removed the metric `cortex_compactor_garbage_collected_blocks_total` since it duplicates `cortex_compactor_blocks_marked_for_deletion_total`. #1728
* [CHANGE] All: Logs that used the`org_id` label now use `user` label. #1634 #1758
* [CHANGE] Alertmanager: the following metrics are not exported for a given `user` and `integration` when the metric value is zero: #1783
  * `cortex_alertmanager_notifications_total`
  * `cortex_alertmanager_notifications_failed_total`
  * `cortex_alertmanager_notification_requests_total`
  * `cortex_alertmanager_notification_requests_failed_total`
  * `cortex_alertmanager_notification_rate_limited_total`
* [CHANGE] Removed the following metrics exposed by the Mimir hash rings: #1791
  * `cortex_member_ring_tokens_owned`
  * `cortex_member_ring_tokens_to_own`
  * `cortex_ring_tokens_owned`
  * `cortex_ring_member_ownership_percent`
* [CHANGE] Querier / Ruler: removed the following metrics tracking number of query requests send to each ingester. You can use `cortex_request_duration_seconds_count{route=~"/cortex.Ingester/(QueryStream|QueryExemplars)"}` instead. #1797
  * `cortex_distributor_ingester_queries_total`
  * `cortex_distributor_ingester_query_failures_total`
* [CHANGE] Distributor: removed the following metrics tracking the number of requests from a distributor to ingesters: #1799
  * `cortex_distributor_ingester_appends_total`
  * `cortex_distributor_ingester_append_failures_total`
* [CHANGE] Distributor / Ruler: deprecated `-distributor.extend-writes`. Now Mimir always behaves as if this setting was set to `false`, which we expect to be safe for every Mimir cluster setup. #1856
* [FEATURE] Querier: Added support for [streaming remote read](https://prometheus.io/blog/2019/10/10/remote-read-meets-streaming/). Should be noted that benefits of chunking the response are partial here, since in a typical `query-frontend` setup responses will be buffered until they've been completed. #1735
* [FEATURE] Ruler: Allow setting `evaluation_delay` for each rule group via rules group configuration file. #1474
* [FEATURE] Ruler: Added support for expression remote evaluation. #1536 #1818
  * The following CLI flags (and their respective YAML config options) have been added:
    * `-ruler.query-frontend.address`
    * `-ruler.query-frontend.grpc-client-config.grpc-max-recv-msg-size`
    * `-ruler.query-frontend.grpc-client-config.grpc-max-send-msg-size`
    * `-ruler.query-frontend.grpc-client-config.grpc-compression`
    * `-ruler.query-frontend.grpc-client-config.grpc-client-rate-limit`
    * `-ruler.query-frontend.grpc-client-config.grpc-client-rate-limit-burst`
    * `-ruler.query-frontend.grpc-client-config.backoff-on-ratelimits`
    * `-ruler.query-frontend.grpc-client-config.backoff-min-period`
    * `-ruler.query-frontend.grpc-client-config.backoff-max-period`
    * `-ruler.query-frontend.grpc-client-config.backoff-retries`
    * `-ruler.query-frontend.grpc-client-config.tls-enabled`
    * `-ruler.query-frontend.grpc-client-config.tls-ca-path`
    * `-ruler.query-frontend.grpc-client-config.tls-cert-path`
    * `-ruler.query-frontend.grpc-client-config.tls-key-path`
    * `-ruler.query-frontend.grpc-client-config.tls-server-name`
    * `-ruler.query-frontend.grpc-client-config.tls-insecure-skip-verify`
* [FEATURE] Distributor: Added the ability to forward specifics metrics to alternative remote_write API endpoints. #1052
* [FEATURE] Ingester: Active series custom trackers now supports runtime tenant-specific overrides. The configuration has been moved to limit config, the ingester config has been deprecated.  #1188
* [ENHANCEMENT] Alertmanager API: Concurrency limit for GET requests is now configurable using `-alertmanager.max-concurrent-get-requests-per-tenant`. #1547
* [ENHANCEMENT] Alertmanager: Added the ability to configure additional gRPC client settings for the Alertmanager distributor #1547
  - `-alertmanager.alertmanager-client.backoff-max-period`
  - `-alertmanager.alertmanager-client.backoff-min-period`
  - `-alertmanager.alertmanager-client.backoff-on-ratelimits`
  - `-alertmanager.alertmanager-client.backoff-retries`
  - `-alertmanager.alertmanager-client.grpc-client-rate-limit`
  - `-alertmanager.alertmanager-client.grpc-client-rate-limit-burst`
  - `-alertmanager.alertmanager-client.grpc-compression`
  - `-alertmanager.alertmanager-client.grpc-max-recv-msg-size`
  - `-alertmanager.alertmanager-client.grpc-max-send-msg-size`
* [ENHANCEMENT] Ruler: Add more detailed query information to ruler query stats logging. #1411
* [ENHANCEMENT] Admin: Admin API now has some styling. #1482 #1549 #1821 #1824
* [ENHANCEMENT] Alertmanager: added `insight=true` field to alertmanager dispatch logs. #1379
* [ENHANCEMENT] Store-gateway: Add the experimental ability to run index header operations in a dedicated thread pool. This feature can be configured using `-blocks-storage.bucket-store.index-header-thread-pool-size` and is disabled by default. #1660
* [ENHANCEMENT] Store-gateway: don't drop all blocks if instance finds itself as unhealthy or missing in the ring. #1806 #1823
* [ENHANCEMENT] Querier: wait until inflight queries are completed when shutting down queriers. #1756 #1767
* [BUGFIX] Query-frontend: do not shard queries with a subquery unless the subquery is inside a shardable aggregation function call. #1542
* [BUGFIX] Query-frontend: added `component=query-frontend` label to results cache memcached metrics to fix a panic when Mimir is running in single binary mode and results cache is enabled. #1704
* [BUGFIX] Mimir: services' status content-type is now correctly set to `text/html`. #1575
* [BUGFIX] Multikv: Fix panic when using using runtime config to set primary KV store used by `multi` KV. #1587
* [BUGFIX] Multikv: Fix watching for runtime config changes in `multi` KV store in ruler and querier. #1665
* [BUGFIX] Memcached: allow to use CNAME DNS records for the memcached backend addresses. #1654
* [BUGFIX] Querier: fixed temporary partial query results when shuffle sharding is enabled and hash ring backend storage is flushed / reset. #1829
* [BUGFIX] Alertmanager: prevent more file traversal cases related to template names. #1833
* [BUGFUX] Alertmanager: Allow usage with `-alertmanager-storage.backend=local`. Note that when using this storage type, the Alertmanager is not able persist state remotely, so it not recommended for production use. #1836
* [BUGFIX] Alertmanager: Do not validate alertmanager configuration if it's not running. #1835

### Mixin

* [CHANGE] Dashboards: Remove per-user series legends from Tenants dashboard. #1605
* [CHANGE] Dashboards: Show in-memory series and the per-user series limit on Tenants dashboard. #1613
* [CHANGE] Dashboards: Slow-queries dashboard now uses `user` label from logs instead of `org_id`. #1634
* [CHANGE] Dashboards: changed all Grafana dashboards UIDs to not conflict with Cortex ones, to let people install both while migrating from Cortex to Mimir: #1801 #1808
  * Alertmanager from `a76bee5913c97c918d9e56a3cc88cc28` to `b0d38d318bbddd80476246d4930f9e55`
  * Alertmanager Resources from `68b66aed90ccab448009089544a8d6c6` to `a6883fb22799ac74479c7db872451092`
  * Compactor from `9c408e1d55681ecb8a22c9fab46875cc` to `1b3443aea86db629e6efdb7d05c53823`
  * Compactor Resources from `df9added6f1f4332f95848cca48ebd99` to `09a5c49e9cdb2f2b24c6d184574a07fd`
  * Config from `61bb048ced9817b2d3e07677fb1c6290` to `5d9d0b4724c0f80d68467088ec61e003`
  * Object Store from `d5a3a4489d57c733b5677fb55370a723` to `e1324ee2a434f4158c00a9ee279d3292`
  * Overrides from `b5c95fee2e5e7c4b5930826ff6e89a12` to `1e2c358600ac53f09faea133f811b5bb`
  * Queries from `d9931b1054053c8b972d320774bb8f1d` to `b3abe8d5c040395cc36615cb4334c92d`
  * Reads from `8d6ba60eccc4b6eedfa329b24b1bd339` to `e327503188913dc38ad571c647eef643`
  * Reads Networking from `c0464f0d8bd026f776c9006b05910000` to `54b2a0a4748b3bd1aefa92ce5559a1c2`
  * Reads Resources from `2fd2cda9eea8d8af9fbc0a5960425120` to `cc86fd5aa9301c6528986572ad974db9`
  * Rollout Progress from `7544a3a62b1be6ffd919fc990ab8ba8f` to `7f0b5567d543a1698e695b530eb7f5de`
  * Ruler from `44d12bcb1f95661c6ab6bc946dfc3473` to `631e15d5d85afb2ca8e35d62984eeaa0`
  * Scaling from `88c041017b96856c9176e07cf557bdcf` to `64bbad83507b7289b514725658e10352`
  * Slow queries from `e6f3091e29d2636e3b8393447e925668` to `6089e1ce1e678788f46312a0a1e647e6`
  * Tenants from `35fa247ce651ba189debf33d7ae41611` to `35fa247ce651ba189debf33d7ae41611`
  * Top Tenants from `bc6e12d4fe540e4a1785b9d3ca0ffdd9` to `bc6e12d4fe540e4a1785b9d3ca0ffdd9`
  * Writes from `0156f6d15aa234d452a33a4f13c838e3` to `8280707b8f16e7b87b840fc1cc92d4c5`
  * Writes Networking from `681cd62b680b7154811fe73af55dcfd4` to `978c1cb452585c96697a238eaac7fe2d`
  * Writes Resources from `c0464f0d8bd026f776c9006b0591bb0b` to `bc9160e50b52e89e0e49c840fea3d379`
* [FEATURE] Alerts: added the following alerts on `mimir-continuous-test` tool: #1676
  - `MimirContinuousTestNotRunningOnWrites`
  - `MimirContinuousTestNotRunningOnReads`
  - `MimirContinuousTestFailed`
* [ENHANCEMENT] Added `per_cluster_label` support to allow to change the label name used to differentiate between Kubernetes clusters. #1651
* [ENHANCEMENT] Dashboards: Show QPS and latency of the Alertmanager Distributor. #1696
* [ENHANCEMENT] Playbooks: Add Alertmanager suggestions for `MimirRequestErrors` and `MimirRequestLatency` #1702
* [ENHANCEMENT] Dashboards: Allow custom datasources. #1749
* [ENHANCEMENT] Dashboards: Add config option `gateway_enabled` (defaults to `true`) to disable gateway panels from dashboards. #1761
* [ENHANCEMENT] Dashboards: Extend Top tenants dashboard with queries for tenants with highest sample rate, discard rate, and discard rate growth. #1842
* [ENHANCEMENT] Dashboards: Show ingestion rate limit and rule group limit on Tenants dashboard. #1845
* [ENHANCEMENT] Dashboards: Add "last successful run" panel to compactor dashboard. #1628
* [BUGFIX] Dashboards: Fix "Failed evaluation rate" panel on Tenants dashboard. #1629
* [BUGFIX] Honor the configured `per_instance_label` in all dashboards and alerts. #1697

### Jsonnet

* [FEATURE] Added support for `mimir-continuous-test`. To deploy `mimir-continuous-test` you can use the following configuration: #1675 #1850
  ```jsonnet
  _config+: {
    continuous_test_enabled: true,
    continuous_test_tenant_id: 'type-tenant-id',
    continuous_test_write_endpoint: 'http://type-write-path-hostname',
    continuous_test_read_endpoint: 'http://type-read-path-hostname/prometheus',
  },
  ```
* [ENHANCEMENT] Ingester anti-affinity can now be disabled by using `ingester_allow_multiple_replicas_on_same_node` configuration key. #1581
* [ENHANCEMENT] Added `node_selector` configuration option to select Kubernetes nodes where Mimir should run. #1596
* [ENHANCEMENT] Alertmanager: Added a `PodDisruptionBudget` of `withMaxUnavailable = 1`, to ensure we maintain quorum during rollouts. #1683
* [ENHANCEMENT] Store-gateway anti-affinity can now be enabled/disabled using `store_gateway_allow_multiple_replicas_on_same_node` configuration key. #1730
* [ENHANCEMENT] Added `store_gateway_zone_a_args`, `store_gateway_zone_b_args` and `store_gateway_zone_c_args` configuration options. #1807
* [BUGFIX] Pass primary and secondary multikv stores via CLI flags. Introduced new `multikv_switch_primary_secondary` config option to flip primary and secondary in runtime config.

### Mimirtool

* [BUGFIX] `config convert`: Retain Cortex defaults for `blocks_storage.backend`, `ruler_storage.backend`, `alertmanager_storage.backend`, `auth.type`, `activity_tracker.filepath`, `alertmanager.data_dir`, `blocks_storage.filesystem.dir`, `compactor.data_dir`, `ruler.rule_path`, `ruler_storage.filesystem.dir`, and `graphite.querier.schemas.backend`. #1626 #1762

### Tools

* [FEATURE] Added a `markblocks` tool that creates `no-compact` and `delete` marks for the blocks. #1551
* [FEATURE] Added `mimir-continuous-test` tool to continuously run smoke tests on live Mimir clusters. #1535 #1540 #1653 #1603 #1630 #1691 #1675 #1676 #1692 #1706 #1709 #1775 #1777 #1778 #1795
* [FEATURE] Added `mimir-rules-action` GitHub action, located at `operations/mimir-rules-action/`, used to lint, prepare, verify, diff, and sync rules to a Mimir cluster. #1723

## 2.0.0

### Grafana Mimir

_Changes since Cortex 1.10.0._

* [CHANGE] Remove chunks storage engine. #86 #119 #510 #545 #743 #744 #748 #753 #755 #757 #758 #759 #760 #762 #764 #789 #812 #813
  * The following CLI flags (and their respective YAML config options) have been removed:
    * `-store.engine`
    * `-schema-config-file`
    * `-ingester.checkpoint-duration`
    * `-ingester.checkpoint-enabled`
    * `-ingester.chunk-encoding`
    * `-ingester.chunk-age-jitter`
    * `-ingester.concurrent-flushes`
    * `-ingester.flush-on-shutdown-with-wal-enabled`
    * `-ingester.flush-op-timeout`
    * `-ingester.flush-period`
    * `-ingester.max-chunk-age`
    * `-ingester.max-chunk-idle`
    * `-ingester.max-series-per-query` (and `max_series_per_query` from runtime config)
    * `-ingester.max-stale-chunk-idle`
    * `-ingester.max-transfer-retries`
    * `-ingester.min-chunk-length`
    * `-ingester.recover-from-wal`
    * `-ingester.retain-period`
    * `-ingester.spread-flushes`
    * `-ingester.wal-dir`
    * `-ingester.wal-enabled`
    * `-querier.query-parallelism`
    * `-querier.second-store-engine`
    * `-querier.use-second-store-before-time`
    * `-flusher.wal-dir`
    * `-flusher.concurrent-flushes`
    * `-flusher.flush-op-timeout`
    * All `-table-manager.*` flags
    * All `-deletes.*` flags
    * All `-purger.*` flags
    * All `-metrics.*` flags
    * All `-dynamodb.*` flags
    * All `-s3.*` flags
    * All `-azure.*` flags
    * All `-bigtable.*` flags
    * All `-gcs.*` flags
    * All `-cassandra.*` flags
    * All `-boltdb.*` flags
    * All `-local.*` flags
    * All `-swift.*` flags
    * All `-store.*` flags except `-store.engine`, `-store.max-query-length`, `-store.max-labels-query-length`
    * All `-grpc-store.*` flags
  * The following API endpoints have been removed:
    * `/api/v1/chunks` and `/chunks`
  * The following metrics have been removed:
    * `cortex_ingester_flush_queue_length`
    * `cortex_ingester_queried_chunks`
    * `cortex_ingester_chunks_created_total`
    * `cortex_ingester_wal_replay_duration_seconds`
    * `cortex_ingester_wal_corruptions_total`
    * `cortex_ingester_sent_chunks`
    * `cortex_ingester_received_chunks`
    * `cortex_ingester_flush_series_in_progress`
    * `cortex_ingester_chunk_utilization`
    * `cortex_ingester_chunk_length`
    * `cortex_ingester_chunk_size_bytes`
    * `cortex_ingester_chunk_age_seconds`
    * `cortex_ingester_memory_chunks`
    * `cortex_ingester_flushing_enqueued_series_total`
    * `cortex_ingester_flushing_dequeued_series_total`
    * `cortex_ingester_dropped_chunks_total`
    * `cortex_oldest_unflushed_chunk_timestamp_seconds`
    * `prometheus_local_storage_chunk_ops_total`
    * `prometheus_local_storage_chunkdesc_ops_total`
    * `prometheus_local_storage_memory_chunkdescs`
* [CHANGE] Changed default storage backends from `s3` to `filesystem` #833
  This effects the following flags:
  * `-blocks-storage.backend` now defaults to `filesystem`
  * `-blocks-storage.filesystem.dir` now defaults to `blocks`
  * `-alertmanager-storage.backend` now defaults to `filesystem`
  * `-alertmanager-storage.filesystem.dir` now defaults to `alertmanager`
  * `-ruler-storage.backend` now defaults to `filesystem`
  * `-ruler-storage.filesystem.dir` now defaults to `ruler`
* [CHANGE] Renamed metric `cortex_experimental_features_in_use_total` as `cortex_experimental_features_used_total` and added `feature` label. #32 #658
* [CHANGE] Removed `log_messages_total` metric. #32
* [CHANGE] Some files and directories created by Mimir components on local disk now have stricter permissions, and are only readable by owner, but not group or others. #58
* [CHANGE] Memcached client DNS resolution switched from golang built-in to [`miekg/dns`](https://github.com/miekg/dns). #142
* [CHANGE] The metric `cortex_deprecated_flags_inuse_total` has been renamed to `deprecated_flags_inuse_total` as part of using grafana/dskit functionality. #185
* [CHANGE] API: The `-api.response-compression-enabled` flag has been removed, and GZIP response compression is always enabled except on `/api/v1/push` and `/push` endpoints. #880
* [CHANGE] Update Go version to 1.17.3. #480
* [CHANGE] The `status_code` label on gRPC client metrics has changed from '200' and '500' to '2xx', '5xx', '4xx', 'cancel' or 'error'. #537
* [CHANGE] Removed the deprecated `-<prefix>.fifocache.size` flag. #618
* [CHANGE] Enable index header lazy loading by default. #693
  * `-blocks-storage.bucket-store.index-header-lazy-loading-enabled` default from `false` to `true`
  * `-blocks-storage.bucket-store.index-header-lazy-loading-idle-timeout` default from `20m` to `1h`
* [CHANGE] Shuffle-sharding:
  * `-distributor.sharding-strategy` option has been removed, and shuffle sharding is enabled by default. Default shard size is set to 0, which disables shuffle sharding for the tenant (all ingesters will receive tenants's samples). #888
  * `-ruler.sharding-strategy` option has been removed from ruler. Ruler now uses shuffle-sharding by default, but respects `ruler_tenant_shard_size`, which defaults to 0 (ie. use all rulers for tenant). #889
  * `-store-gateway.sharding-strategy` option has been removed store-gateways. Store-gateway now uses shuffle-sharding by default, but respects `store_gateway_tenant_shard_size` for tenant, and this value defaults to 0. #891
* [CHANGE] Server: `-server.http-listen-port` (yaml: `server.http_listen_port`) now defaults to `8080` (previously `80`). #871
* [CHANGE] Changed the default value of `-blocks-storage.bucket-store.ignore-deletion-marks-delay` from 6h to 1h. #892
* [CHANGE] Changed default settings for memcached clients: #959 #1000
  * The default value for the following config options has changed from `10000` to `25000`:
    * `-blocks-storage.bucket-store.chunks-cache.memcached.max-async-buffer-size`
    * `-blocks-storage.bucket-store.index-cache.memcached.max-async-buffer-size`
    * `-blocks-storage.bucket-store.metadata-cache.memcached.max-async-buffer-size`
    * `-query-frontend.results-cache.memcached.max-async-buffer-size`
  * The default value for the following config options has changed from `0` (unlimited) to `100`:
    * `-blocks-storage.bucket-store.chunks-cache.memcached.max-get-multi-batch-size`
    * `-blocks-storage.bucket-store.index-cache.memcached.max-get-multi-batch-size`
    * `-blocks-storage.bucket-store.metadata-cache.memcached.max-get-multi-batch-size`
    * `-query-frontend.results-cache.memcached.max-get-multi-batch-size`
  * The default value for the following config options has changed from `16` to `100`:
    * `-blocks-storage.bucket-store.chunks-cache.memcached.max-idle-connections`
    * `-blocks-storage.bucket-store.index-cache.memcached.max-idle-connections`
    * `-blocks-storage.bucket-store.metadata-cache.memcached.max-idle-connections`
    * `-query-frontend.results-cache.memcached.max-idle-connections`
  * The default value for the following config options has changed from `100ms` to `200ms`:
    * `-blocks-storage.bucket-store.metadata-cache.memcached.timeout`
    * `-blocks-storage.bucket-store.index-cache.memcached.timeout`
    * `-blocks-storage.bucket-store.chunks-cache.memcached.timeout`
    * `-query-frontend.results-cache.memcached.timeout`
* [CHANGE] Changed the default value of `-blocks-storage.bucket-store.bucket-index.enabled` to `true`. The default configuration must now run the compactor in order to write the bucket index or else queries to long term storage will fail. #924
* [CHANGE] Option `-auth.enabled` has been renamed to `-auth.multitenancy-enabled`. #1130
* [CHANGE] Default tenant ID used with disabled auth (`-auth.multitenancy-enabled=false`) has changed from `fake` to `anonymous`. This tenant ID can now be changed with `-auth.no-auth-tenant` option. #1063
* [CHANGE] The default values for the following local directories have changed: #1072
  * `-alertmanager.storage.path` default value changed to `./data-alertmanager/`
  * `-compactor.data-dir` default value changed to `./data-compactor/`
  * `-ruler.rule-path` default value changed to `./data-ruler/`
* [CHANGE] The default value for gRPC max send message size has been changed from 16MB to 100MB. This affects the following parameters: #1152
  * `-query-frontend.grpc-client-config.grpc-max-send-msg-size`
  * `-ingester.client.grpc-max-send-msg-size`
  * `-querier.frontend-client.grpc-max-send-msg-size`
  * `-query-scheduler.grpc-client-config.grpc-max-send-msg-size`
  * `-ruler.client.grpc-max-send-msg-size`
* [CHANGE] Remove `-http.prefix` flag (and `http_prefix` config file option). #763
* [CHANGE] Remove legacy endpoints. Please use their alternatives listed below. As part of the removal process we are
  introducing two new sets of endpoints for the ruler configuration API: `<prometheus-http-prefix>/rules` and
  `<prometheus-http-prefix>/config/v1/rules/**`. We are also deprecating `<prometheus-http-prefix>/rules` and `/api/v1/rules`;
  and will remove them in Mimir 2.2.0. #763 #1222
  * Query endpoints

    | Legacy                                                  | Alternative                                                |
    | ------------------------------------------------------- | ---------------------------------------------------------- |
    | `/<legacy-http-prefix>/api/v1/query`                    | `<prometheus-http-prefix>/api/v1/query`                    |
    | `/<legacy-http-prefix>/api/v1/query_range`              | `<prometheus-http-prefix>/api/v1/query_range`              |
    | `/<legacy-http-prefix>/api/v1/query_exemplars`          | `<prometheus-http-prefix>/api/v1/query_exemplars`          |
    | `/<legacy-http-prefix>/api/v1/series`                   | `<prometheus-http-prefix>/api/v1/series`                   |
    | `/<legacy-http-prefix>/api/v1/labels`                   | `<prometheus-http-prefix>/api/v1/labels`                   |
    | `/<legacy-http-prefix>/api/v1/label/{name}/values`      | `<prometheus-http-prefix>/api/v1/label/{name}/values`      |
    | `/<legacy-http-prefix>/api/v1/metadata`                 | `<prometheus-http-prefix>/api/v1/metadata`                 |
    | `/<legacy-http-prefix>/api/v1/read`                     | `<prometheus-http-prefix>/api/v1/read`                     |
    | `/<legacy-http-prefix>/api/v1/cardinality/label_names`  | `<prometheus-http-prefix>/api/v1/cardinality/label_names`  |
    | `/<legacy-http-prefix>/api/v1/cardinality/label_values` | `<prometheus-http-prefix>/api/v1/cardinality/label_values` |
    | `/api/prom/user_stats`                                  | `/api/v1/user_stats`                                       |

  * Distributor endpoints

    | Legacy endpoint               | Alternative                   |
    | ----------------------------- | ----------------------------- |
    | `/<legacy-http-prefix>/push`  | `/api/v1/push`                |
    | `/all_user_stats`             | `/distributor/all_user_stats` |
    | `/ha-tracker`                 | `/distributor/ha_tracker`     |

  * Ingester endpoints

    | Legacy          | Alternative           |
    | --------------- | --------------------- |
    | `/ring`         | `/ingester/ring`      |
    | `/shutdown`     | `/ingester/shutdown`  |
    | `/flush`        | `/ingester/flush`     |
    | `/push`         | `/ingester/push`      |

  * Ruler endpoints

    | Legacy                                                | Alternative                                         | Alternative #2 (not available before Mimir 2.0.0)                    |
    | ----------------------------------------------------- | --------------------------------------------------- | ------------------------------------------------------------------- |
    | `/<legacy-http-prefix>/api/v1/rules`                  | `<prometheus-http-prefix>/api/v1/rules`             |                                                                     |
    | `/<legacy-http-prefix>/api/v1/alerts`                 | `<prometheus-http-prefix>/api/v1/alerts`            |                                                                     |
    | `/<legacy-http-prefix>/rules`                         | `/api/v1/rules` (see below)                         |  `<prometheus-http-prefix>/config/v1/rules`                         |
    | `/<legacy-http-prefix>/rules/{namespace}`             | `/api/v1/rules/{namespace}` (see below)             |  `<prometheus-http-prefix>/config/v1/rules/{namespace}`             |
    | `/<legacy-http-prefix>/rules/{namespace}/{groupName}` | `/api/v1/rules/{namespace}/{groupName}` (see below) |  `<prometheus-http-prefix>/config/v1/rules/{namespace}/{groupName}` |
    | `/<legacy-http-prefix>/rules/{namespace}`             | `/api/v1/rules/{namespace}` (see below)             |  `<prometheus-http-prefix>/config/v1/rules/{namespace}`             |
    | `/<legacy-http-prefix>/rules/{namespace}/{groupName}` | `/api/v1/rules/{namespace}/{groupName}` (see below) |  `<prometheus-http-prefix>/config/v1/rules/{namespace}/{groupName}` |
    | `/<legacy-http-prefix>/rules/{namespace}`             | `/api/v1/rules/{namespace}` (see below)             |  `<prometheus-http-prefix>/config/v1/rules/{namespace}`             |
    | `/ruler_ring`                                         | `/ruler/ring`                                       |                                                                     |

    > __Note:__ The `/api/v1/rules/**` endpoints are considered deprecated with Mimir 2.0.0 and will be removed
    in Mimir 2.2.0. After upgrading to 2.0.0 we recommend switching uses to the equivalent
    `/<prometheus-http-prefix>/config/v1/**` endpoints that Mimir 2.0.0 introduces.

  * Alertmanager endpoints

    | Legacy                      | Alternative                        |
    | --------------------------- | ---------------------------------- |
    | `/<legacy-http-prefix>`     | `/alertmanager`                    |
    | `/status`                   | `/multitenant_alertmanager/status` |

* [CHANGE] Ingester: changed `-ingester.stream-chunks-when-using-blocks` default value from `false` to `true`. #717
* [CHANGE] Ingester: default `-ingester.ring.min-ready-duration` reduced from 1m to 15s. #126
* [CHANGE] Ingester: `-ingester.ring.min-ready-duration` now start counting the delay after the ring's health checks have passed instead of when the ring client was started. #126
* [CHANGE] Ingester: allow experimental ingester max-exemplars setting to be changed dynamically #144
  * CLI flag `-blocks-storage.tsdb.max-exemplars` is renamed to `-ingester.max-global-exemplars-per-user`.
  * YAML `max_exemplars` is moved from `tsdb` to `overrides` and renamed to `max_global_exemplars_per_user`.
* [CHANGE] Ingester: active series metrics `cortex_ingester_active_series` and `cortex_ingester_active_series_custom_tracker` are now removed when their value is zero. #672 #690
* [CHANGE] Ingester: changed default value of `-blocks-storage.tsdb.retention-period` from `6h` to `24h`. #966
* [CHANGE] Ingester: changed default value of `-blocks-storage.tsdb.close-idle-tsdb-timeout` from `0` to `13h`. #967
* [CHANGE] Ingester: changed default value of `-ingester.ring.final-sleep` from `30s` to `0s`. #981
* [CHANGE] Ingester: the following low level settings have been removed: #1153
  * `-ingester-client.expected-labels`
  * `-ingester-client.expected-samples-per-series`
  * `-ingester-client.expected-timeseries`
* [CHANGE] Ingester: following command line options related to ingester ring were renamed: #1155
  * `-consul.*` changed to `-ingester.ring.consul.*`
  * `-etcd.*` changed to `-ingester.ring.etcd.*`
  * `-multi.*` changed to `-ingester.ring.multi.*`
  * `-distributor.excluded-zones` changed to `-ingester.ring.excluded-zones`
  * `-distributor.replication-factor` changed to `-ingester.ring.replication-factor`
  * `-distributor.zone-awareness-enabled` changed to `-ingester.ring.zone-awareness-enabled`
  * `-ingester.availability-zone` changed to `-ingester.ring.instance-availability-zone`
  * `-ingester.final-sleep` changed to `-ingester.ring.final-sleep`
  * `-ingester.heartbeat-period` changed to `-ingester.ring.heartbeat-period`
  * `-ingester.join-after` changed to `-ingester.ring.join-after`
  * `-ingester.lifecycler.ID` changed to `-ingester.ring.instance-id`
  * `-ingester.lifecycler.addr` changed to `-ingester.ring.instance-addr`
  * `-ingester.lifecycler.interface` changed to `-ingester.ring.instance-interface-names`
  * `-ingester.lifecycler.port` changed to `-ingester.ring.instance-port`
  * `-ingester.min-ready-duration` changed to `-ingester.ring.min-ready-duration`
  * `-ingester.num-tokens` changed to `-ingester.ring.num-tokens`
  * `-ingester.observe-period` changed to `-ingester.ring.observe-period`
  * `-ingester.readiness-check-ring-health` changed to `-ingester.ring.readiness-check-ring-health`
  * `-ingester.tokens-file-path` changed to `-ingester.ring.tokens-file-path`
  * `-ingester.unregister-on-shutdown` changed to `-ingester.ring.unregister-on-shutdown`
  * `-ring.heartbeat-timeout` changed to `-ingester.ring.heartbeat-timeout`
  * `-ring.prefix` changed to `-ingester.ring.prefix`
  * `-ring.store` changed to `-ingester.ring.store`
* [CHANGE] Ingester: fields in YAML configuration for ingester ring have been changed: #1155
  * `ingester.lifecycler` changed to `ingester.ring`
  * Fields from `ingester.lifecycler.ring` moved to `ingester.ring`
  * `ingester.lifecycler.address` changed to `ingester.ring.instance_addr`
  * `ingester.lifecycler.id` changed to `ingester.ring.instance_id`
  * `ingester.lifecycler.port` changed to `ingester.ring.instance_port`
  * `ingester.lifecycler.availability_zone` changed to `ingester.ring.instance_availability_zone`
  * `ingester.lifecycler.interface_names` changed to `ingester.ring.instance_interface_names`
* [CHANGE] Distributor: removed the `-distributor.shard-by-all-labels` configuration option. It is now assumed to be true. #698
* [CHANGE] Distributor: change default value of `-distributor.instance-limits.max-inflight-push-requests` to `2000`. #964
* [CHANGE] Distributor: change default value of `-distributor.remote-timeout` from `2s` to `20s`. #970
* [CHANGE] Distributor: removed the `-distributor.extra-query-delay` flag (and its respective YAML config option). #1048
* [CHANGE] Query-frontend: Enable query stats by default, they can still be disabled with `-query-frontend.query-stats-enabled=false`. #83
* [CHANGE] Query-frontend: the `cortex_frontend_mapped_asts_total` metric has been renamed to `cortex_frontend_query_sharding_rewrites_attempted_total`. #150
* [CHANGE] Query-frontend: added `sharded` label to `cortex_query_seconds_total` metric. #235
* [CHANGE] Query-frontend: changed the flag name for controlling query sharding total shards from `-querier.total-shards` to `-query-frontend.query-sharding-total-shards`. #230
* [CHANGE] Query-frontend: flag `-querier.parallelise-shardable-queries` has been renamed to `-query-frontend.parallelize-shardable-queries` #284
* [CHANGE] Query-frontend: removed the deprecated (and unused) `-frontend.cache-split-interval`. Use `-query-frontend.split-queries-by-interval` instead. #587
* [CHANGE] Query-frontend: range query response now omits the `data` field when it's empty (error case) like Prometheus does, previously it was `"data":{"resultType":"","result":null}`. #629
* [CHANGE] Query-frontend: instant queries now honor the `-query-frontend.max-retries-per-request` flag. #630
* [CHANGE] Query-frontend: removed in-memory and Redis cache support. Reason is that these caching backends were just supported by query-frontend, while all other Mimir services only support memcached. #796
  * The following CLI flags (and their respective YAML config options) have been removed:
    * `-frontend.cache.enable-fifocache`
    * `-frontend.redis.*`
    * `-frontend.fifocache.*`
  * The following metrics have been removed:
    * `querier_cache_added_total`
    * `querier_cache_added_new_total`
    * `querier_cache_evicted_total`
    * `querier_cache_entries`
    * `querier_cache_gets_total`
    * `querier_cache_misses_total`
    * `querier_cache_stale_gets_total`
    * `querier_cache_memory_bytes`
    * `cortex_rediscache_request_duration_seconds`
* [CHANGE] Query-frontend: migrated memcached backend client to the same one used in other components (memcached config and metrics are now consistent across all Mimir services). #821
  * The following CLI flags (and their respective YAML config options) have been added:
    * `-query-frontend.results-cache.backend` (set it to `memcached` if `-query-frontend.cache-results=true`)
  * The following CLI flags (and their respective YAML config options) have been changed:
    * `-frontend.memcached.hostname` and `-frontend.memcached.service` have been removed: use `-query-frontend.results-cache.memcached.addresses` instead
  * The following CLI flags (and their respective YAML config options) have been renamed:
    * `-frontend.background.write-back-concurrency` renamed to `-query-frontend.results-cache.memcached.max-async-concurrency`
    * `-frontend.background.write-back-buffer` renamed to `-query-frontend.results-cache.memcached.max-async-buffer-size`
    * `-frontend.memcached.batchsize` renamed to `-query-frontend.results-cache.memcached.max-get-multi-batch-size`
    * `-frontend.memcached.parallelism` renamed to `-query-frontend.results-cache.memcached.max-get-multi-concurrency`
    * `-frontend.memcached.timeout` renamed to `-query-frontend.results-cache.memcached.timeout`
    * `-frontend.memcached.max-item-size` renamed to `-query-frontend.results-cache.memcached.max-item-size`
    * `-frontend.memcached.max-idle-conns` renamed to `-query-frontend.results-cache.memcached.max-idle-connections`
    * `-frontend.compression` renamed to `-query-frontend.results-cache.compression`
  * The following CLI flags (and their respective YAML config options) have been removed:
    * `-frontend.memcached.circuit-breaker-consecutive-failures`: feature removed
    * `-frontend.memcached.circuit-breaker-timeout`: feature removed
    * `-frontend.memcached.circuit-breaker-interval`: feature removed
    * `-frontend.memcached.update-interval`: new setting is hardcoded to 30s
    * `-frontend.memcached.consistent-hash`: new setting is always enabled
    * `-frontend.default-validity` and `-frontend.memcached.expiration`: new setting is hardcoded to 7 days
  * The following metrics have been changed:
    * `cortex_cache_dropped_background_writes_total{name}` changed to `thanos_memcached_operation_skipped_total{name, operation, reason}`
    * `cortex_cache_value_size_bytes{name, method}` changed to `thanos_memcached_operation_data_size_bytes{name}`
    * `cortex_cache_request_duration_seconds{name, method, status_code}` changed to `thanos_memcached_operation_duration_seconds{name, operation}`
    * `cortex_cache_fetched_keys{name}` changed to `thanos_cache_memcached_requests_total{name}`
    * `cortex_cache_hits{name}` changed to `thanos_cache_memcached_hits_total{name}`
    * `cortex_memcache_request_duration_seconds{name, method, status_code}` changed to `thanos_memcached_operation_duration_seconds{name, operation}`
    * `cortex_memcache_client_servers{name}` changed to `thanos_memcached_dns_provider_results{name, addr}`
    * `cortex_memcache_client_set_skip_total{name}` changed to `thanos_memcached_operation_skipped_total{name, operation, reason}`
    * `cortex_dns_lookups_total` changed to `thanos_memcached_dns_lookups_total`
    * For all metrics the value of the "name" label has changed from `frontend.memcached` to `frontend-cache`
  * The following metrics have been removed:
    * `cortex_cache_background_queue_length{name}`
* [CHANGE] Query-frontend: merged `query_range` into `frontend` in the YAML config (keeping the same keys) and renamed flags: #825
  * `-querier.max-retries-per-request` renamed to `-query-frontend.max-retries-per-request`
  * `-querier.split-queries-by-interval` renamed to `-query-frontend.split-queries-by-interval`
  * `-querier.align-querier-with-step` renamed to `-query-frontend.align-querier-with-step`
  * `-querier.cache-results` renamed to `-query-frontend.cache-results`
  * `-querier.parallelise-shardable-queries` renamed to `-query-frontend.parallelize-shardable-queries`
* [CHANGE] Query-frontend: the default value of `-query-frontend.split-queries-by-interval` has changed from `0` to `24h`. #1131
* [CHANGE] Query-frontend: `-frontend.` flags were renamed to `-query-frontend.`: #1167
* [CHANGE] Query-frontend / Query-scheduler: classified the `-query-frontend.querier-forget-delay` and `-query-scheduler.querier-forget-delay` flags (and their respective YAML config options) as experimental. #1208
* [CHANGE] Querier / ruler: Change `-querier.max-fetched-chunks-per-query` configuration to limit to maximum number of chunks that can be fetched in a single query. The number of chunks fetched by ingesters AND long-term storare combined should not exceed the value configured on `-querier.max-fetched-chunks-per-query`. [#4260](https://github.com/cortexproject/cortex/pull/4260)
* [CHANGE] Querier / ruler: Option `-querier.ingester-streaming` has been removed. Querier/ruler now always use streaming method to query ingesters. #204
* [CHANGE] Querier: always fetch labels from store and respect start/end times in request; the option `-querier.query-store-for-labels-enabled` has been removed and is now always on. #518 #1132
* [CHANGE] Querier / ruler: removed the `-store.query-chunk-limit` flag (and its respective YAML config option `max_chunks_per_query`). `-querier.max-fetched-chunks-per-query` (and its respective YAML config option `max_fetched_chunks_per_query`) should be used instead. #705
* [CHANGE] Querier/Ruler: `-querier.active-query-tracker-dir` option has been removed. Active query tracking is now done via Activity tracker configured by `-activity-tracker.filepath` and enabled by default. Limit for max number of concurrent queries (`-querier.max-concurrent`) is now respected even if activity tracking is not enabled. #661 #822
* [CHANGE] Querier/ruler/query-frontend: the experimental `-querier.at-modifier-enabled` CLI flag has been removed and the PromQL `@` modifier is always enabled. #941
* [CHANGE] Querier: removed `-querier.worker-match-max-concurrent` and `-querier.worker-parallelism` CLI flags (and their respective YAML config options). Mimir now behaves like if `-querier.worker-match-max-concurrent` is always enabled and you should configure the max concurrency per querier process using `-querier.max-concurrent` instead. #958
* [CHANGE] Querier: changed default value of `-querier.query-ingesters-within` from `0` to `13h`. #967
* [CHANGE] Querier: rename metric `cortex_query_fetched_chunks_bytes_total` to `cortex_query_fetched_chunk_bytes_total` to be consistent with the limit name. #476
* [CHANGE] Ruler: add two new metrics `cortex_ruler_list_rules_seconds` and `cortex_ruler_load_rule_groups_seconds` to the ruler. #906
* [CHANGE] Ruler: endpoints for listing configured rules now return HTTP status code 200 and an empty map when there are no rules instead of an HTTP 404 and plain text error message. The following endpoints are affected: #456
  * `<prometheus-http-prefix>/config/v1/rules`
  * `<prometheus-http-prefix>/config/v1/rules/{namespace}`
  * `<prometheus-http-prefix>/rules` (deprecated)
  * `<prometheus-http-prefix>/rules/{namespace}` (deprecated)
  * `/api/v1/rules` (deprecated)
  * `/api/v1/rules/{namespace}` (deprecated)
* [CHANGE] Ruler: removed `configdb` support from Ruler backend storages. #15 #38 #819
* [CHANGE] Ruler: removed the support for the deprecated storage configuration via `-ruler.storage.*` CLI flags (and their respective YAML config options). Use `-ruler-storage.*` instead. #628
* [CHANGE] Ruler: set new default limits for rule groups: `-ruler.max-rules-per-rule-group` to 20 (previously 0, disabled) and `-ruler.max-rule-groups-per-tenant` to 70 (previously 0, disabled). #847
* [CHANGE] Ruler: removed `-ruler.enable-sharding` option, and changed default value of `-ruler.ring.store` to `memberlist`. #943
* [CHANGE] Ruler: `-ruler.alertmanager-use-v2` has been removed. The ruler will always use the `v2` endpoints. #954 #1100
* [CHANGE] Ruler: `-experimental.ruler.enable-api` flag has been renamed to `-ruler.enable-api` and is now stable. The default value has also changed from `false` to `true`, so both ruler and alertmanager API are enabled by default. #913 #1065
* [CHANGE] Ruler: add support for [DNS service discovery format](./docs/sources/configuration/arguments.md#dns-service-discovery) for `-ruler.alertmanager-url`. `-ruler.alertmanager-discovery` flag has been removed. URLs following the prior SRV format, will be treated as a static target. To continue using service discovery for these URLs prepend `dnssrvnoa+` to them. #993
  * The following metrics for Alertmanager DNS service discovery are replaced:
    * `prometheus_sd_dns_lookups_total` replaced by `cortex_dns_lookups_total{component="ruler"}`
    * `prometheus_sd_dns_lookup_failures_total` replaced by `cortex_dns_failures_total{component="ruler"}`
* [CHANGE] Ruler: deprecate `/api/v1/rules/**` and `<prometheus-http-prefix/rules/**` configuration API endpoints in favour of `/<prometheus-http-prefix>/config/v1/rules/**`. Deprecated endpoints will be removed in Mimir 2.2.0. Main configuration API endpoints are now `/<prometheus-http-prefix>/config/api/v1/rules/**` introduced in Mimir 2.0.0. #1222
* [CHANGE] Store-gateway: index cache now includes tenant in cache keys, this invalidates previous cached entries. #607
* [CHANGE] Store-gateway: increased memcached index caching TTL from 1 day to 7 days. #718
* [CHANGE] Store-gateway: options `-store-gateway.sharding-enabled` and `-querier.store-gateway-addresses` were removed. Default value of `-store-gateway.sharding-ring.store` is now `memberlist` and default value for `-store-gateway.sharding-ring.wait-stability-min-duration` changed from `1m` to `0` (disabled). #976
* [CHANGE] Compactor: compactor will no longer try to compact blocks that are already marked for deletion. Previously compactor would consider blocks marked for deletion within `-compactor.deletion-delay / 2` period as eligible for compaction. [#4328](https://github.com/cortexproject/cortex/pull/4328)
* [CHANGE] Compactor: Removed support for block deletion marks migration. If you're upgrading from Cortex < 1.7.0 to Mimir, you should upgrade the compactor to Cortex >= 1.7.0 first, run it at least once and then upgrade to Mimir. #122
* [CHANGE] Compactor: removed the `cortex_compactor_group_vertical_compactions_total` metric. #278
* [CHANGE] Compactor: no longer waits for initial blocks cleanup to finish before starting compactions. #282
* [CHANGE] Compactor: removed overlapping sources detection. Overlapping sources may exist due to edge cases (timing issues) when horizontally sharding compactor, but are correctly handled by compactor. #494
* [CHANGE] Compactor: compactor now uses deletion marks from `<tenant>/markers` location in the bucket. Marker files are no longer fetched, only listed. #550
* [CHANGE] Compactor: Default value of `-compactor.block-sync-concurrency` has changed from 20 to 8. This flag is now only used to control number of goroutines for downloading and uploading blocks during compaction. #552
* [CHANGE] Compactor is now included in `all` target (single-binary). #866
* [CHANGE] Compactor: Removed `-compactor.sharding-enabled` option. Sharding in compactor is now always enabled. Default value of `-compactor.ring.store` has changed from `consul` to `memberlist`. Default value of `-compactor.ring.wait-stability-min-duration` is now 0, which disables the feature. #956
* [CHANGE] Alertmanager: removed `-alertmanager.configs.auto-webhook-root` #977
* [CHANGE] Alertmanager: removed `configdb` support from Alertmanager backend storages. #15 #38 #819
* [CHANGE] Alertmanager: Don't count user-not-found errors from replicas as failures in the `cortex_alertmanager_state_fetch_replica_state_failed_total` metric. #190
* [CHANGE] Alertmanager: Use distributor for non-API routes. #213
* [CHANGE] Alertmanager: removed `-alertmanager.storage.*` configuration options, with the exception of the CLI flags `-alertmanager.storage.path` and `-alertmanager.storage.retention`. Use `-alertmanager-storage.*` instead. #632
* [CHANGE] Alertmanager: set default value for `-alertmanager.web.external-url=http://localhost:8080/alertmanager` to match the default configuration. #808 #1067
* [CHANGE] Alertmanager: `-experimental.alertmanager.enable-api` flag has been renamed to `-alertmanager.enable-api` and is now stable. #913
* [CHANGE] Alertmanager: now always runs with sharding enabled; other modes of operation are removed. #1044 #1126
  * The following configuration options are removed:
    * `-alertmanager.sharding-enabled`
    * `-alertmanager.cluster.advertise-address`
    * `-alertmanager.cluster.gossip-interval`
    * `-alertmanager.cluster.listen-address`
    * `-alertmanager.cluster.peers`
    * `-alertmanager.cluster.push-pull-interval`
  * The following configuration options are renamed:
    * `-alertmanager.cluster.peer-timeout` to `-alertmanager.peer-timeout`
* [CHANGE] Alertmanager: the default value of `-alertmanager.sharding-ring.store` is now `memberlist`. #1171
* [CHANGE] Ring: changed default value of `-distributor.ring.store` (Distributor ring) and `-ring.store` (Ingester ring) to `memberlist`. #1046
* [CHANGE] Memberlist: the `memberlist_kv_store_value_bytes` metric has been removed due to values no longer being stored in-memory as encoded bytes. [#4345](https://github.com/cortexproject/cortex/pull/4345)
* [CHANGE] Memberlist: forward only changes, not entire original message. [#4419](https://github.com/cortexproject/cortex/pull/4419)
* [CHANGE] Memberlist: don't accept old tombstones as incoming change, and don't forward such messages to other gossip members. [#4420](https://github.com/cortexproject/cortex/pull/4420)
* [CHANGE] Memberlist: changed probe interval from `1s` to `5s` and probe timeout from `500ms` to `2s`. #563
* [CHANGE] Memberlist: the `name` label on metrics `cortex_dns_failures_total`, `cortex_dns_lookups_total` and `cortex_dns_provider_results` was renamed to `component`. #993
* [CHANGE] Limits: removed deprecated limits for rejecting old samples #799
  This removes the following flags:
  * `-validation.reject-old-samples`
  * `-validation.reject-old-samples.max-age`
* [CHANGE] Limits: removed local limit-related flags in favor of global limits. #725
  The distributor ring is now required, and can be configured via the `distributor.ring.*` flags.
  This removes the following flags:
  * `-distributor.ingestion-rate-strategy` -> will now always use the "global" strategy
  * `-ingester.max-series-per-user` -> set `-ingester.max-global-series-per-user` to `N` times the existing value of `-ingester.max-series-per-user` instead
  * `-ingester.max-series-per-metric` -> set `-ingester.max-global-series-per-metric`  to `N` times the existing value of `-ingester.max-series-per-metric` instead
  * `-ingester.max-metadata-per-user` -> set `-ingester.max-global-metadata-per-user` to `N` times the existing value of `-ingester.max-metadata-per-user` instead
  * `-ingester.max-metadata-per-metric` -> set `-ingester.max-global-metadata-per-metric` to `N` times the existing value of `-ingester.max-metadata-per-metric` instead
  * In the above notes, `N` refers to the number of ingester replicas
  Additionally, default values for the following flags have changed:
  * `-ingester.max-global-series-per-user` from `0` to `150000`
  * `-ingester.max-global-series-per-metric` from `0` to `20000`
  * `-distributor.ingestion-rate-limit` from `25000` to `10000`
  * `-distributor.ingestion-burst-size` from `50000` to `200000`
* [CHANGE] Limits: removed limit `enforce_metric_name`, now behave as if set to `true` always. #686
* [CHANGE] Limits: Option `-ingester.max-samples-per-query` and its YAML field `max_samples_per_query` have been removed. It required `-querier.ingester-streaming` option to be set to false, but since `-querier.ingester-streaming` is removed (always defaulting to true), the limit using it was removed as well. #204 #1132
* [CHANGE] Limits: Set the default max number of inflight ingester push requests (`-ingester.instance-limits.max-inflight-push-requests`) to 30000 in order to prevent clusters from being overwhelmed by request volume or temporary slow-downs. #259
* [CHANGE] Overrides exporter: renamed metric `cortex_overrides` to `cortex_limits_overrides`. #173 #407
* [FEATURE] The following features have been moved from experimental to stable: #913 #1002
  * Alertmanager config API
  * Alertmanager receiver firewall
  * Alertmanager sharding
  * Azure blob storage support
  * Blocks storage bucket index
  * Disable the ring health check in the readiness endpoint (`-ingester.readiness-check-ring-health=false`)
  * Distributor: do not extend writes on unhealthy ingesters
  * Do not unregister ingesters from ring on shutdown (`-ingester.unregister-on-shutdown=false`)
  * HA Tracker: cleanup of old replicas from KV Store
  * Instance limits in ingester and distributor
  * OpenStack Swift storage support
  * Query-frontend: query stats tracking
  * Query-scheduler
  * Querier: tenant federation
  * Ruler config API
  * S3 Server Side Encryption (SSE) using KMS
  * TLS configuration for gRPC, HTTP and etcd clients
  * Zone-aware replication
  * `/labels` API using matchers
  * The following querier limits:
    * `-querier.max-fetched-chunks-per-query`
    * `-querier.max-fetched-chunk-bytes-per-query`
    * `-querier.max-fetched-series-per-query`
  * The following alertmanager limits:
    * Notification rate (`-alertmanager.notification-rate-limit` and `-alertmanager.notification-rate-limit-per-integration`)
    * Dispatcher groups (`-alertmanager.max-dispatcher-aggregation-groups`)
    * User config size (`-alertmanager.max-config-size-bytes`)
    * Templates count in user config (`-alertmanager.max-templates-count`)
    * Max template size (`-alertmanager.max-template-size-bytes`)
* [FEATURE] The endpoints `/api/v1/status/buildinfo`, `<prometheus-http-prefix>/api/v1/status/buildinfo`, and `<alertmanager-http-prefix>/api/v1/status/buildinfo` have been added to display build information and enabled features. #1219 #1240
* [FEATURE] PromQL: added `present_over_time` support. #139
* [FEATURE] Added "Activity tracker" feature which can log ongoing activities from previous Mimir run in case of a crash. It is enabled by default and controlled by the `-activity-tracker.filepath` flag. It can be disabled by setting this path to an empty string. Currently, the Store-gateway, Ruler, Querier, Query-frontend and Ingester components use this feature to track queries. #631 #782 #822 #1121
* [FEATURE] Divide configuration parameters into categories "basic", "advanced", and "experimental". Only flags in the basic category are shown when invoking `-help`, whereas `-help-all` will include flags in all categories (basic, advanced, experimental). #840
* [FEATURE] Querier: Added support for tenant federation to exemplar endpoints. #927
* [FEATURE] Ingester: can expose metrics on active series matching custom trackers configured via `-ingester.active-series-custom-trackers` (or its respective YAML config option). When configured, active series for custom trackers are exposed by the `cortex_ingester_active_series_custom_tracker` metric. #42 #672
* [FEATURE] Ingester: Enable snapshotting of in-memory TSDB on disk during shutdown via `-blocks-storage.tsdb.memory-snapshot-on-shutdown` (experimental). #249
* [FEATURE] Ingester: Added `-blocks-storage.tsdb.isolation-enabled` flag, which allows disabling TSDB isolation feature. This is enabled by default (per TSDB default), but disabling can improve performance of write requests. #512
* [FEATURE] Ingester: Added `-blocks-storage.tsdb.head-chunks-write-queue-size` flag, which allows setting the size of the queue used by the TSDB before m-mapping chunks (experimental). #591
  * Added `cortex_ingester_tsdb_mmap_chunk_write_queue_operations_total` metric to track different operations of this queue.
* [FEATURE] Distributor: Added `-api.skip-label-name-validation-header-enabled` option to allow skipping label name validation on the HTTP write path based on `X-Mimir-SkipLabelNameValidation` header being `true` or not. #390
* [FEATURE] Query-frontend: Add `cortex_query_fetched_series_total` and `cortex_query_fetched_chunks_bytes_total` per-user counters to expose the number of series and bytes fetched as part of queries. These metrics can be enabled with the `-frontend.query-stats-enabled` flag (or its respective YAML config option `query_stats_enabled`). [#4343](https://github.com/cortexproject/cortex/pull/4343)
* [FEATURE] Query-frontend: Add `cortex_query_fetched_chunks_total` per-user counter to expose the number of chunks fetched as part of queries. This metric can be enabled with the `-query-frontend.query-stats-enabled` flag (or its respective YAML config option `query_stats_enabled`). #31
* [FEATURE] Query-frontend: Add query sharding for instant and range queries. You can enable querysharding by setting `-query-frontend.parallelize-shardable-queries` to `true`. The following additional config and exported metrics have been added. #79 #80 #100 #124 #140 #148 #150 #151 #153 #154 #155 #156 #157 #158 #159 #160 #163 #169 #172 #196 #205 #225 #226 #227 #228 #230 #235 #240 #239 #246 #244 #319 #330 #371 #385 #400 #458 #586 #630 #660 #707 #1542
  * New config options:
    * `-query-frontend.query-sharding-total-shards`: The amount of shards to use when doing parallelisation via query sharding.
    * `-query-frontend.query-sharding-max-sharded-queries`: The max number of sharded queries that can be run for a given received query. 0 to disable limit.
    * `-blocks-storage.bucket-store.series-hash-cache-max-size-bytes`: Max size - in bytes - of the in-memory series hash cache in the store-gateway.
    * `-blocks-storage.tsdb.series-hash-cache-max-size-bytes`: Max size - in bytes - of the in-memory series hash cache in the ingester.
  * New exported metrics:
    * `cortex_bucket_store_series_hash_cache_requests_total`
    * `cortex_bucket_store_series_hash_cache_hits_total`
    * `cortex_frontend_query_sharding_rewrites_succeeded_total`
    * `cortex_frontend_sharded_queries_per_query`
  * Renamed metrics:
    * `cortex_frontend_mapped_asts_total` to `cortex_frontend_query_sharding_rewrites_attempted_total`
  * Modified metrics:
    * added `sharded` label to `cortex_query_seconds_total`
  * When query sharding is enabled, the following querier config must be set on query-frontend too:
    * `-querier.max-concurrent`
    * `-querier.timeout`
    * `-querier.max-samples`
    * `-querier.at-modifier-enabled`
    * `-querier.default-evaluation-interval`
    * `-querier.active-query-tracker-dir`
    * `-querier.lookback-delta`
  * Sharding can be dynamically controlled per request using the `Sharding-Control: 64` header. (0 to disable)
  * Sharding can be dynamically controlled per tenant using the limit `query_sharding_total_shards`. (0 to disable)
  * Added `sharded_queries` count to the "query stats" log.
  * The number of shards is adjusted to be compatible with number of compactor shards that are used by a split-and-merge compactor. The querier can use this to avoid querying blocks that cannot have series in a given query shard.
* [FEATURE] Query-Frontend: Added `-query-frontend.cache-unaligned-requests` option to cache responses for requests that do not have step-aligned start and end times. This can improve speed of repeated queries, but can also pollute cache with results that are never reused. #432
* [FEATURE] Querier: Added label names cardinality endpoint `<prefix>/api/v1/cardinality/label_names` that is disabled by default. Can be enabled/disabled via the CLI flag `-querier.cardinality-analysis-enabled` or its respective YAML config option. Configurable on a per-tenant basis. #301 #377 #474
* [FEATURE] Querier: Added label values cardinality endpoint `<prefix>/api/v1/cardinality/label_values` that is disabled by default. Can be enabled/disabled via the CLI flag `-querier.cardinality-analysis-enabled` or its respective YAML config option, and configurable on a per-tenant basis. The maximum number of label names allowed to be queried in a single API call can be controlled via `-querier.label-values-max-cardinality-label-names-per-request`. #332 #395 #474
* [FEATURE] Querier: Added `-store.max-labels-query-length` to restrict the range of `/series`, label-names and label-values requests. #507
* [FEATURE] Ruler: Add new `-ruler.query-stats-enabled` which when enabled will report the `cortex_ruler_query_seconds_total` as a per-user metric that tracks the sum of the wall time of executing queries in the ruler in seconds. [#4317](https://github.com/cortexproject/cortex/pull/4317)
* [FEATURE] Ruler: Added federated rule groups. #533
  * Added `-ruler.tenant-federation.enabled` config flag.
  * Added support for `source_tenants` field on rule groups.
* [FEATURE] Store-gateway: Added `/store-gateway/tenants` and `/store-gateway/tenant/{tenant}/blocks` endpoints that provide functionality that was provided by `tools/listblocks`. #911 #973
* [FEATURE] Compactor: compactor now uses new algorithm that we call "split-and-merge". Previous compaction strategy was removed. With the `split-and-merge` compactor source blocks for a given tenant are grouped into `-compactor.split-groups` number of groups. Each group of blocks is then compacted separately, and is split into `-compactor.split-and-merge-shards` shards (configurable on a per-tenant basis). Compaction of each tenant shards can be horizontally scaled. Number of compactors that work on jobs for single tenant can be limited by using `-compactor.compactor-tenant-shard-size` parameter, or per-tenant `compactor_tenant_shard_size` override.  #275 #281 #282 #283 #288 #290 #303 #307 #317 #323 #324 #328 #353 #368 #479 #820
* [FEATURE] Compactor: Added `-compactor.max-compaction-time` to control how long can compaction for a single tenant take. If compactions for a tenant take longer, no new compactions are started in the same compaction cycle. Running compactions are not stopped however, and may take much longer. #523
* [FEATURE] Compactor: When compactor finds blocks with out-of-order chunks, it will mark them for no-compaction. Blocks marked for no-compaction are ignored in future compactions too. Added metric `cortex_compactor_blocks_marked_for_no_compaction_total` to track number of blocks marked for no-compaction. Added `CortexCompactorSkippedBlocksWithOutOfOrderChunks` alert based on new metric. Markers are only checked from `<tenant>/markers` location, but uploaded to the block directory too. #520 #535 #550
* [FEATURE] Compactor: multiple blocks are now downloaded and uploaded at once, which can shorten compaction process. #552
* [ENHANCEMENT] Exemplars are now emitted for all gRPC calls and many operations tracked by histograms. #180
* [ENHANCEMENT] New options `-server.http-listen-network` and `-server.grpc-listen-network` allow binding as 'tcp4' or 'tcp6'. #180
* [ENHANCEMENT] Query federation: improve performance in MergeQueryable by memoizing labels. #312
* [ENHANCEMENT] Add histogram metrics `cortex_distributor_sample_delay_seconds` and `cortex_ingester_tsdb_sample_out_of_order_delta_seconds` #488
* [ENHANCEMENT] Check internal directory access before starting up. #1217
* [ENHANCEMENT] Azure client: expose option to configure MSI URL and user-assigned identity. #584
* [ENHANCEMENT] Added a new metric `mimir_build_info` to coincide with `cortex_build_info`. The metric `cortex_build_info` has not been removed. #1022
* [ENHANCEMENT] Mimir runs a sanity check of storage config at startup and will fail to start if the sanity check doesn't pass. This is done to find potential config issues before starting up. #1180
* [ENHANCEMENT] Validate alertmanager and ruler storage configurations to ensure they don't use same bucket name and region values as those configured for the blocks storage. #1214
* [ENHANCEMENT] Ingester: added option `-ingester.readiness-check-ring-health` to disable the ring health check in the readiness endpoint. When disabled, the health checks are run against only the ingester itself instead of all ingesters in the ring. #48 #126
* [ENHANCEMENT] Ingester: reduce CPU and memory utilization if remote write requests contains a large amount of "out of bounds" samples. #413
* [ENHANCEMENT] Ingester: reduce CPU and memory utilization when querying chunks from ingesters. #430
* [ENHANCEMENT] Ingester: Expose ingester ring page on ingesters. #654
* [ENHANCEMENT] Distributor: added option `-distributor.excluded-zones` to exclude ingesters running in specific zones both on write and read path. #51
* [ENHANCEMENT] Distributor: add tags to tracing span for distributor push with user, cluster and replica. #210
* [ENHANCEMENT] Distributor: performance optimisations. #212 #217 #242
* [ENHANCEMENT] Distributor: reduce latency when HA-Tracking by doing KVStore updates in the background. #271
* [ENHANCEMENT] Distributor: make distributor inflight push requests count include background calls to ingester. #398
* [ENHANCEMENT] Distributor: silently drop exemplars more than 5 minutes older than samples in the same batch. #544
* [ENHANCEMENT] Distributor: reject exemplars with blank label names or values. The `cortex_discarded_exemplars_total` metric will use the `exemplar_labels_blank` reason in this case. #873
* [ENHANCEMENT] Query-frontend: added `cortex_query_frontend_workers_enqueued_requests_total` metric to track the number of requests enqueued in each query-scheduler. #384
* [ENHANCEMENT] Query-frontend: added `cortex_query_frontend_non_step_aligned_queries_total` to track the total number of range queries with start/end not aligned to step. #347 #357 #582
* [ENHANCEMENT] Query-scheduler: exported summary `cortex_query_scheduler_inflight_requests` tracking total number of inflight requests (both enqueued and processing) in percentile buckets. #675
* [ENHANCEMENT] Querier: can use the `LabelNames` call with matchers, if matchers are provided in the `/labels` API call, instead of using the more expensive `MetricsForLabelMatchers` call as before. #3 #1186
* [ENHANCEMENT] Querier / store-gateway: optimized regex matchers. #319 #334 #355
* [ENHANCEMENT] Querier: when fetching data for specific query-shard, we can ignore some blocks based on compactor-shard ID, since sharding of series by query sharding and compactor is the same. Added metrics: #438 #450
  * `cortex_querier_blocks_found_total`
  * `cortex_querier_blocks_queried_total`
  * `cortex_querier_blocks_with_compactor_shard_but_incompatible_query_shard_total`
* [ENHANCEMENT] Querier / ruler: reduce cpu usage, latency and peak memory consumption. #459 #463 #589
* [ENHANCEMENT] Querier: labels requests now obey `-querier.query-ingesters-within`, making them a little more efficient. #518
* [ENHANCEMENT] Querier: retry store-gateway in case of unexpected failure, instead of failing the query. #1003
* [ENHANCEMENT] Querier / ruler: reduce memory used by streaming queries, particularly in ruler. [#4341](https://github.com/cortexproject/cortex/pull/4341)
* [ENHANCEMENT] Ruler: Using shuffle sharding subring on GetRules API. [#4466](https://github.com/cortexproject/cortex/pull/4466)
* [ENHANCEMENT] Ruler: wait for ruler ring client to self-detect during startup. #990
* [ENHANCEMENT] Store-gateway: added `cortex_bucket_store_sent_chunk_size_bytes` metric, tracking the size of chunks sent from store-gateway to querier. #123
* [ENHANCEMENT] Store-gateway: reduced CPU and memory utilization due to exported metrics aggregation for instances with a large number of tenants. #123 #142
* [ENHANCEMENT] Store-gateway: added an in-memory LRU cache for chunks attributes. Can be enabled setting `-blocks-storage.bucket-store.chunks-cache.attributes-in-memory-max-items=X` where `X` is the max number of items to keep in the in-memory cache. The following new metrics are exposed: #279 #415 #437
  * `cortex_cache_memory_requests_total`
  * `cortex_cache_memory_hits_total`
  * `cortex_cache_memory_items_count`
* [ENHANCEMENT] Store-gateway: log index cache requests to tracing spans. #419
* [ENHANCEMENT] Store-gateway: store-gateway can now ignore blocks with minimum time within `-blocks-storage.bucket-store.ignore-blocks-within` duration. Useful when used together with `-querier.query-store-after`. #502
* [ENHANCEMENT] Store-gateway: label values with matchers now doesn't preload or list series, reducing latency and memory consumption. #534
* [ENHANCEMENT] Store-gateway: the results of `LabelNames()`, `LabelValues()` and `Series(skipChunks=true)` calls are now cached in the index cache. #590
* [ENHANCEMENT] Store-gateway: Added `-store-gateway.sharding-ring.unregister-on-shutdown` option that allows store-gateway to stay in the ring even after shutdown. Defaults to `true`, which is the same as current behaviour. #610 #614
* [ENHANCEMENT] Store-gateway: wait for ring tokens stability instead of ring stability to speed up startup and tests. #620
* [ENHANCEMENT] Compactor: add timeout for waiting on compactor to become ACTIVE in the ring. [#4262](https://github.com/cortexproject/cortex/pull/4262)
* [ENHANCEMENT] Compactor: skip already planned compaction jobs if the tenant doesn't belong to the compactor instance anymore. #303
* [ENHANCEMENT] Compactor: Blocks cleaner will ignore users that it no longer "owns" when sharding is enabled, and user ownership has changed since last scan. #325
* [ENHANCEMENT] Compactor: added `-compactor.compaction-jobs-order` support to configure which compaction jobs should run first for a given tenant (in case there are multiple ones). Supported values are: `smallest-range-oldest-blocks-first` (default), `newest-blocks-first`. #364
* [ENHANCEMENT] Compactor: delete blocks marked for deletion faster. #490
* [ENHANCEMENT] Compactor: expose low-level concurrency options for compactor: `-compactor.max-opening-blocks-concurrency`, `-compactor.max-closing-blocks-concurrency`, `-compactor.symbols-flushers-concurrency`. #569 #701
* [ENHANCEMENT] Compactor: expand compactor logs to include total compaction job time, total time for uploads and block counts. #549
* [ENHANCEMENT] Ring: allow experimental configuration of disabling of heartbeat timeouts by setting the relevant configuration value to zero. Applies to the following: [#4342](https://github.com/cortexproject/cortex/pull/4342)
  * `-distributor.ring.heartbeat-timeout`
  * `-ingester.ring.heartbeat-timeout`
  * `-ruler.ring.heartbeat-timeout`
  * `-alertmanager.sharding-ring.heartbeat-timeout`
  * `-compactor.ring.heartbeat-timeout`
  * `-store-gateway.sharding-ring.heartbeat-timeout`
* [ENHANCEMENT] Ring: allow heartbeats to be explicitly disabled by setting the interval to zero. This is considered experimental. This applies to the following configuration options: [#4344](https://github.com/cortexproject/cortex/pull/4344)
  * `-distributor.ring.heartbeat-period`
  * `-ingester.ring.heartbeat-period`
  * `-ruler.ring.heartbeat-period`
  * `-alertmanager.sharding-ring.heartbeat-period`
  * `-compactor.ring.heartbeat-period`
  * `-store-gateway.sharding-ring.heartbeat-period`
* [ENHANCEMENT] Memberlist: optimized receive path for processing ring state updates, to help reduce CPU utilization in large clusters. [#4345](https://github.com/cortexproject/cortex/pull/4345)
* [ENHANCEMENT] Memberlist: expose configuration of memberlist packet compression via `-memberlist.compression-enabled`. [#4346](https://github.com/cortexproject/cortex/pull/4346)
* [ENHANCEMENT] Memberlist: Add `-memberlist.advertise-addr` and `-memberlist.advertise-port` options for setting the address to advertise to other members of the cluster to enable NAT traversal. #260
* [ENHANCEMENT] Memberlist: reduce CPU utilization for rings with a large number of members. #537 #563 #634
* [ENHANCEMENT] Overrides exporter: include additional limits in the per-tenant override exporter. The following limits have been added to the `cortex_limit_overrides` metric: #21
  * `max_fetched_series_per_query`
  * `max_fetched_chunk_bytes_per_query`
  * `ruler_max_rules_per_rule_group`
  * `ruler_max_rule_groups_per_tenant`
* [ENHANCEMENT] Overrides exporter: add a metrics `cortex_limits_defaults` to expose the default values of limits. #173
* [ENHANCEMENT] Overrides exporter: Add `max_fetched_chunks_per_query` and `max_global_exemplars_per_user` limits to the default and per-tenant limits exported as metrics. #471 #515
* [ENHANCEMENT] Upgrade Go to 1.17.8. #1347 #1381
* [ENHANCEMENT] Upgrade Docker base images to `alpine:3.15.0`. #1348
* [BUGFIX] Azure storage: only create HTTP client once, to reduce memory utilization. #605
* [BUGFIX] Ingester: fixed ingester stuck on start up (LEAVING ring state) when `-ingester.ring.heartbeat-period=0` and `-ingester.unregister-on-shutdown=false`. [#4366](https://github.com/cortexproject/cortex/pull/4366)
* [BUGFIX] Ingester: prevent any reads or writes while the ingester is stopping. This will prevent accessing TSDB blocks once they have been already closed. [#4304](https://github.com/cortexproject/cortex/pull/4304)
* [BUGFIX] Ingester: TSDB now waits for pending readers before truncating Head block, fixing the `chunk not found` error and preventing wrong query results. #16
* [BUGFIX] Ingester: don't create TSDB or appender if no samples are sent by a tenant. #162
* [BUGFIX] Ingester: fix out-of-order chunks in TSDB head in-memory series after WAL replay in case some samples were appended to TSDB WAL before series. #530
* [BUGFIX] Distributor: when cleaning up obsolete elected replicas from KV store, HA tracker didn't update number of cluster per user correctly. [#4336](https://github.com/cortexproject/cortex/pull/4336)
* [BUGFIX] Distributor: fix bug in query-exemplar where some results would get dropped. #583
* [BUGFIX] Query-frontend: Fixes @ modifier functions (start/end) when splitting queries by time. #206
* [BUGFIX] Query-frontend: Ensure query_range requests handled by the query-frontend return JSON formatted errors. #360 #499
* [BUGFIX] Query-frontend: don't reuse cached results for queries that are not step-aligned. #424
* [BUGFIX] Query-frontend: fix API error messages that were mentioning Prometheus `--enable-feature=promql-negative-offset` and `--enable-feature=promql-at-modifier` flags. #688
* [BUGFIX] Query-frontend: worker's cancellation channels are now buffered to ensure that all request cancellations are properly handled. #741
* [BUGFIX] Querier: fixed `/api/v1/user_stats` endpoint. When zone-aware replication is enabled, `MaxUnavailableZones` param is used instead of `MaxErrors`, so setting `MaxErrors = 0` doesn't make the Querier wait for all Ingesters responses. #474
* [BUGFIX] Querier: Disable query scheduler SRV DNS lookup. #689
* [BUGFIX] Ruler: fixed counting of PromQL evaluation errors as user-errors when updating `cortex_ruler_queries_failed_total`. [#4335](https://github.com/cortexproject/cortex/pull/4335)
* [BUGFIX] Ruler: fix formatting of rule groups in `/ruler/rule_groups` endpoint. #655
* [BUGFIX] Ruler: do not log `unable to read rules directory` at startup if the directory hasn't been created yet. #1058
* [BUGFIX] Ruler: enable Prometheus-compatible endpoints regardless of `-ruler.enable-api`. The flag now only controls the configuration API. This is what the config flag description stated, but not what was happening. #1216
* [BUGFIX] Compactor: fixed panic while collecting Prometheus metrics. #28
* [BUGFIX] Compactor: compactor should now be able to correctly mark blocks for deletion and no-compaction, if such marking was previously interrupted. #1015
* [BUGFIX] Alertmanager: remove stale template files. #4495
* [BUGFIX] Alertmanager: don't replace user configurations with blank fallback configurations (when enabled), particularly during scaling up/down instances when sharding is enabled. #224
* [BUGFIX] Ring: multi KV runtime config changes are now propagated to all rings, not just ingester ring. #1047
* [BUGFIX] Memberlist: fixed corrupted packets when sending compound messages with more than 255 messages or messages bigger than 64KB. #551
* [BUGFIX] Overrides exporter: successfully startup even if runtime config is not set. #1056
* [BUGFIX] Fix internal modules to wait for other modules depending on them before stopping. #1472

### Mixin

_Changes since `grafana/cortex-jsonnet` `1.9.0`._

* [CHANGE] Removed chunks storage support from mixin. #641 #643 #645 #811 #812 #813
  * Removed `tsdb.libsonnet`: no need to import it anymore (its content is already automatically included when using Jsonnet)
  * Removed the following fields from `_config`:
    * `storage_engine` (defaults to `blocks`)
    * `chunk_index_backend`
    * `chunk_store_backend`
  * Removed schema config map
  * Removed the following dashboards:
    * "Cortex / Chunks"
    * "Cortex / WAL"
    * "Cortex / Blocks vs Chunks"
  * Removed the following alerts:
    * `CortexOldChunkInMemory`
    * `CortexCheckpointCreationFailed`
    * `CortexCheckpointDeletionFailed`
    * `CortexProvisioningMemcachedTooSmall`
    * `CortexWALCorruption`
    * `CortexTableSyncFailure`
    * `CortexTransferFailed`
  * Removed the following recording rules:
    * `cortex_chunk_store_index_lookups_per_query`
    * `cortex_chunk_store_series_pre_intersection_per_query`
    * `cortex_chunk_store_series_post_intersection_per_query`
    * `cortex_chunk_store_chunks_per_query`
    * `cortex_bigtable_request_duration_seconds`
    * `cortex_cassandra_request_duration_seconds`
    * `cortex_dynamo_request_duration_seconds`
    * `cortex_database_request_duration_seconds`
    * `cortex_gcs_request_duration_seconds`
* [CHANGE] Update grafana-builder dependency: use $__rate_interval in qpsPanel and latencyPanel. [#372](https://github.com/grafana/cortex-jsonnet/pull/372)
* [CHANGE] `namespace` template variable in dashboards now only selects namespaces for selected clusters. [#311](https://github.com/grafana/cortex-jsonnet/pull/311)
* [CHANGE] `CortexIngesterRestarts` alert severity changed from `critical` to `warning`. [#321](https://github.com/grafana/cortex-jsonnet/pull/321)
* [CHANGE] Dashboards: added overridable `job_labels` and `cluster_labels` to the configuration object as label lists to uniquely identify jobs and clusters in the metric names and group-by lists in dashboards. [#319](https://github.com/grafana/cortex-jsonnet/pull/319)
* [CHANGE] Dashboards: `alert_aggregation_labels` has been removed from the configuration and overriding this value has been deprecated. Instead the labels are now defined by the `cluster_labels` list, and should be overridden accordingly through that list. [#319](https://github.com/grafana/cortex-jsonnet/pull/319)
* [CHANGE] Renamed `CortexCompactorHasNotUploadedBlocksSinceStart` to `CortexCompactorHasNotUploadedBlocks`. [#334](https://github.com/grafana/cortex-jsonnet/pull/334)
* [CHANGE] Renamed `CortexCompactorRunFailed` to `CortexCompactorHasNotSuccessfullyRunCompaction`. [#334](https://github.com/grafana/cortex-jsonnet/pull/334)
* [CHANGE] Renamed `CortexInconsistentConfig` alert to `CortexInconsistentRuntimeConfig` and increased severity to `critical`. [#335](https://github.com/grafana/cortex-jsonnet/pull/335)
* [CHANGE] Increased `CortexBadRuntimeConfig` alert severity to `critical` and removed support for `cortex_overrides_last_reload_successful` metric (was removed in Cortex 1.3.0). [#335](https://github.com/grafana/cortex-jsonnet/pull/335)
* [CHANGE] Grafana 'min step' changed to 15s so dashboard show better detail. [#340](https://github.com/grafana/cortex-jsonnet/pull/340)
* [CHANGE] Replace `CortexRulerFailedEvaluations` with two new alerts: `CortexRulerTooManyFailedPushes` and `CortexRulerTooManyFailedQueries`. [#347](https://github.com/grafana/cortex-jsonnet/pull/347)
* [CHANGE] Removed `CortexCacheRequestErrors` alert. This alert was not working because the legacy Cortex cache client instrumentation doesn't track errors. [#346](https://github.com/grafana/cortex-jsonnet/pull/346)
* [CHANGE] Removed `CortexQuerierCapacityFull` alert. [#342](https://github.com/grafana/cortex-jsonnet/pull/342)
* [CHANGE] Changes blocks storage alerts to group metrics by the configured `cluster_labels` (supporting the deprecated `alert_aggregation_labels`). [#351](https://github.com/grafana/cortex-jsonnet/pull/351)
* [CHANGE] Increased `CortexIngesterReachingSeriesLimit` critical alert threshold from 80% to 85%. [#363](https://github.com/grafana/cortex-jsonnet/pull/363)
* [CHANGE] Changed default `job_names` for query-frontend, query-scheduler and querier to match custom deployments too. [#376](https://github.com/grafana/cortex-jsonnet/pull/376)
* [CHANGE] Split `cortex_api` recording rule group into three groups. This is a workaround for large clusters where this group can become slow to evaluate. [#401](https://github.com/grafana/cortex-jsonnet/pull/401)
* [CHANGE] Increased `CortexIngesterReachingSeriesLimit` warning threshold from 70% to 80% and critical threshold from 85% to 90%. [#404](https://github.com/grafana/cortex-jsonnet/pull/404)
* [CHANGE] Raised `CortexKVStoreFailure` alert severity from warning to critical. #493
* [CHANGE] Increase `CortexRolloutStuck` alert "for" duration from 15m to 30m. #493 #573
* [CHANGE] The Alertmanager and Ruler compiled dashboards (`alertmanager.json` and `ruler.json`) have been respectively renamed to `mimir-alertmanager.json` and `mimir-ruler.json`. #869
* [CHANGE] Removed `cortex_overrides_metric` from `_config`. #871
* [CHANGE] Renamed recording rule groups (`cortex_` prefix changed to `mimir_`). #871
* [CHANGE] Alerts name prefix has been changed from `Cortex` to `Mimir` (eg. alert `CortexIngesterUnhealthy` has been renamed to `MimirIngesterUnhealthy`). #879
* [CHANGE] Enabled resources dashboards by default. Can be disabled setting `resources_dashboards_enabled` config field to `false`. #920
* [FEATURE] Added `Cortex / Overrides` dashboard, displaying default limits and per-tenant overrides applied to Mimir. #673
* [FEATURE] Added `Mimir / Tenants` and `Mimir / Top tenants` dashboards, displaying user-based metrics. #776
* [FEATURE] Added querier autoscaling panels and alerts. #1006 #1016
* [FEATURE] Mimir / Top tenants dashboard now has tenants ranked by rule group size and evaluation time. #1338
* [ENHANCEMENT] cortex-mixin: Make `cluster_namespace_deployment:kube_pod_container_resource_requests_{cpu_cores,memory_bytes}:sum` backwards compatible with `kube-state-metrics` v2.0.0. [#317](https://github.com/grafana/cortex-jsonnet/pull/317)
* [ENHANCEMENT] Cortex-mixin: Include `cortex-gw-internal` naming variation in default `gateway` job names. [#328](https://github.com/grafana/cortex-jsonnet/pull/328)
* [ENHANCEMENT] Ruler dashboard: added object storage metrics. [#354](https://github.com/grafana/cortex-jsonnet/pull/354)
* [ENHANCEMENT] Alertmanager dashboard: added object storage metrics. [#354](https://github.com/grafana/cortex-jsonnet/pull/354)
* [ENHANCEMENT] Added documentation text panels and descriptions to reads and writes dashboards. [#324](https://github.com/grafana/cortex-jsonnet/pull/324)
* [ENHANCEMENT] Dashboards: defined container functions for common resources panels: containerDiskWritesPanel, containerDiskReadsPanel, containerDiskSpaceUtilization. [#331](https://github.com/grafana/cortex-jsonnet/pull/331)
* [ENHANCEMENT] cortex-mixin: Added `alert_excluded_routes` config to exclude specific routes from alerts. [#338](https://github.com/grafana/cortex-jsonnet/pull/338)
* [ENHANCEMENT] Added `CortexMemcachedRequestErrors` alert. [#346](https://github.com/grafana/cortex-jsonnet/pull/346)
* [ENHANCEMENT] Ruler dashboard: added "Per route p99 latency" panel in the "Configuration API" row. [#353](https://github.com/grafana/cortex-jsonnet/pull/353)
* [ENHANCEMENT] Increased the `for` duration of the `CortexIngesterReachingSeriesLimit` warning alert to 3h. [#362](https://github.com/grafana/cortex-jsonnet/pull/362)
* [ENHANCEMENT] Added a new tier (`medium_small_user`) so we have another tier between 100K and 1Mil active series. [#364](https://github.com/grafana/cortex-jsonnet/pull/364)
* [ENHANCEMENT] Extend Alertmanager dashboard: [#313](https://github.com/grafana/cortex-jsonnet/pull/313)
  * "Tenants" stat panel - shows number of discovered tenant configurations.
  * "Replication" row - information about the replication of tenants/alerts/silences over instances.
  * "Tenant Configuration Sync" row - information about the configuration sync procedure.
  * "Sharding Initial State Sync" row - information about the initial state sync procedure when sharding is enabled.
  * "Sharding Runtime State Sync" row - information about various state operations which occur when sharding is enabled (replication, fetch, marge, persist).
* [ENHANCEMENT] Update gsutil command for `not healthy index found` playbook [#370](https://github.com/grafana/cortex-jsonnet/pull/370)
* [ENHANCEMENT] Added Alertmanager alerts and playbooks covering configuration syncs and sharding operation: [#377 [#378](https://github.com/grafana/cortex-jsonnet/pull/378)
  * `CortexAlertmanagerSyncConfigsFailing`
  * `CortexAlertmanagerRingCheckFailing`
  * `CortexAlertmanagerPartialStateMergeFailing`
  * `CortexAlertmanagerReplicationFailing`
  * `CortexAlertmanagerPersistStateFailing`
  * `CortexAlertmanagerInitialSyncFailed`
* [ENHANCEMENT] Add recording rules to improve responsiveness of Alertmanager dashboard. [#387](https://github.com/grafana/cortex-jsonnet/pull/387)
* [ENHANCEMENT] Add `CortexRolloutStuck` alert. [#405](https://github.com/grafana/cortex-jsonnet/pull/405)
* [ENHANCEMENT] Added `CortexKVStoreFailure` alert. [#406](https://github.com/grafana/cortex-jsonnet/pull/406)
* [ENHANCEMENT] Use configured `ruler` jobname for ruler dashboard panels. [#409](https://github.com/grafana/cortex-jsonnet/pull/409)
* [ENHANCEMENT] Add ability to override `datasource` for generated dashboards. [#407](https://github.com/grafana/cortex-jsonnet/pull/407)
* [ENHANCEMENT] Use alertmanager jobname for alertmanager dashboard panels [#411](https://github.com/grafana/cortex-jsonnet/pull/411)
* [ENHANCEMENT] Added `CortexDistributorReachingInflightPushRequestLimit` alert. [#408](https://github.com/grafana/cortex-jsonnet/pull/408)
* [ENHANCEMENT] Added `CortexReachingTCPConnectionsLimit` alert. #403
* [ENHANCEMENT] Added "Cortex / Writes Networking" and "Cortex / Reads Networking" dashboards. #405
* [ENHANCEMENT] Improved "Queue length" panel in "Cortex / Queries" dashboard. #408
* [ENHANCEMENT] Add `CortexDistributorReachingInflightPushRequestLimit` alert and playbook. #401
* [ENHANCEMENT] Added "Recover accidentally deleted blocks (Google Cloud specific)" playbook. #475
* [ENHANCEMENT] Added support to multi-zone store-gateway deployments. #608 #615
* [ENHANCEMENT] Show supplementary alertmanager services in the Rollout Progress dashboard. #738 #855
* [ENHANCEMENT] Added `mimir` to default job names. This makes dashboards and alerts working when Mimir is installed in single-binary mode and the deployment is named `mimir`. #921
* [ENHANCEMENT] Introduced a new alert for the Alertmanager: `MimirAlertmanagerAllocatingTooMuchMemory`. It has two severities based on the memory usage against limits, a `warning` level at 80% and a `critical` level at 90%. #1206
* [ENHANCEMENT] Faster memcached cache requests. #2720
* [BUGFIX] Fixed `CortexIngesterHasNotShippedBlocks` alert false positive in case an ingester instance had ingested samples in the past, then no traffic was received for a long period and then it started receiving samples again. [#308](https://github.com/grafana/cortex-jsonnet/pull/308)
* [BUGFIX] Fixed `CortexInconsistentRuntimeConfig` metric. [#335](https://github.com/grafana/cortex-jsonnet/pull/335)
* [BUGFIX] Fixed scaling dashboard to correctly work when a Cortex service deployment spans across multiple zones (a zone is expected to have the `zone-[a-z]` suffix). [#365](https://github.com/grafana/cortex-jsonnet/pull/365)
* [BUGFIX] Fixed rollout progress dashboard to correctly work when a Cortex service deployment spans across multiple zones (a zone is expected to have the `zone-[a-z]` suffix). [#366](https://github.com/grafana/cortex-jsonnet/pull/366)
* [BUGFIX] Fixed rollout progress dashboard to include query-scheduler too. [#376](https://github.com/grafana/cortex-jsonnet/pull/376)
* [BUGFIX] Upstream recording rule `node_namespace_pod_container:container_cpu_usage_seconds_total:sum_irate` renamed. [#379](https://github.com/grafana/cortex-jsonnet/pull/379)
* [BUGFIX] Fixed writes/reads/alertmanager resources dashboards to use `$._config.job_names.gateway`. [#403](https://github.com/grafana/cortex-jsonnet/pull/403)
* [BUGFIX] Span the annotation.message in alerts as YAML multiline strings. [#412](https://github.com/grafana/cortex-jsonnet/pull/412)
* [BUGFIX] Fixed "Instant queries / sec" in "Cortex / Reads" dashboard. #445
* [BUGFIX] Fixed and added missing KV store panels in Writes, Reads, Ruler and Compactor dashboards. #448
* [BUGFIX] Fixed Alertmanager dashboard when alertmanager is running as part of single binary. #1064
* [BUGFIX] Fixed Ruler dashboard when ruler is running as part of single binary. #1260
* [BUGFIX] Query-frontend: fixed bad querier status code mapping with query-sharding enabled. #1227

### Jsonnet

_Changes since `grafana/cortex-jsonnet` `1.9.0`._

* [CHANGE] Removed chunks storage support. #639
  * Removed the following fields from `_config`:
    * `storage_engine` (defaults to `blocks`)
    * `querier_second_storage_engine` (not supported anymore)
    * `table_manager_enabled`, `table_prefix`
    * `memcached_index_writes_enabled` and `memcached_index_writes_max_item_size_mb`
    * `storeMemcachedChunksConfig`
    * `storeConfig`
    * `max_chunk_idle`
    * `schema` (the schema configmap is still added for backward compatibility reasons)
    * `bigtable_instance` and `bigtable_project`
    * `client_configs`
    * `enabledBackends`
    * `storage_backend`
    * `cassandra_addresses`
    * `s3_bucket_name`
    * `ingester_deployment_without_wal` (was only used by chunks storage)
    * `ingester` (was only used to configure chunks storage WAL)
  * Removed the following CLI flags from `ingester_args`:
    * `ingester.max-chunk-age`
    * `ingester.max-stale-chunk-idle`
    * `ingester.max-transfer-retries`
    * `ingester.retain-period`
* [CHANGE] Changed `overrides-exporter.libsonnet` from being based on cortex-tools to Mimir `overrides-exporter` target. #646
* [CHANGE] Store gateway: set `-blocks-storage.bucket-store.index-cache.memcached.max-get-multi-concurrency`,
  `-blocks-storage.bucket-store.chunks-cache.memcached.max-get-multi-concurrency`,
  `-blocks-storage.bucket-store.metadata-cache.memcached.max-get-multi-concurrency`,
  `-blocks-storage.bucket-store.index-cache.memcached.max-idle-connections`,
  `-blocks-storage.bucket-store.chunks-cache.memcached.max-idle-connections`,
  `-blocks-storage.bucket-store.metadata-cache.memcached.max-idle-connections` to 100 [#414](https://github.com/grafana/cortex-jsonnet/pull/414)
* [CHANGE] Alertmanager: mounted overrides configmap to alertmanager too. [#315](https://github.com/grafana/cortex-jsonnet/pull/315)
* [CHANGE] Memcached: upgraded memcached from `1.5.17` to `1.6.9`. [#316](https://github.com/grafana/cortex-jsonnet/pull/316)
* [CHANGE] Store-gateway: increased memory request and limit respectively from 6GB / 6GB to 12GB / 18GB. [#322](https://github.com/grafana/cortex-jsonnet/pull/322)
* [CHANGE] Store-gateway: increased `-blocks-storage.bucket-store.max-chunk-pool-bytes` from 2GB (default) to 12GB. [#322](https://github.com/grafana/cortex-jsonnet/pull/322)
* [CHANGE] Ingester/Ruler: set `-server.grpc-max-send-msg-size-bytes` and `-server.grpc-max-send-msg-size-bytes` to sensible default values (10MB). [#326](https://github.com/grafana/cortex-jsonnet/pull/326)
* [CHANGE] Decreased `-server.grpc-max-concurrent-streams` from 100k to 10k. [#369](https://github.com/grafana/cortex-jsonnet/pull/369)
* [CHANGE] Decreased blocks storage ingesters graceful termination period from 80m to 20m. [#369](https://github.com/grafana/cortex-jsonnet/pull/369)
* [CHANGE] Increase the rules per group and rule groups limits on different tiers. [#396](https://github.com/grafana/cortex-jsonnet/pull/396)
* [CHANGE] Removed `max_samples_per_query` limit, since it only works with chunks and only when using `-distributor.shard-by-all-labels=false`. [#397](https://github.com/grafana/cortex-jsonnet/pull/397)
* [CHANGE] Removed chunks storage query sharding config support. The following config options have been removed: [#398](https://github.com/grafana/cortex-jsonnet/pull/398)
  * `_config` > `queryFrontend` > `shard_factor`
  * `_config` > `queryFrontend` > `sharded_queries_enabled`
  * `_config` > `queryFrontend` > `query_split_factor`
* [CHANGE] Rename ruler_s3_bucket_name and ruler_gcs_bucket_name to ruler_storage_bucket_name: [#415](https://github.com/grafana/cortex-jsonnet/pull/415)
* [CHANGE] Fine-tuned rolling update policy for distributor, querier, query-frontend, query-scheduler. [#420](https://github.com/grafana/cortex-jsonnet/pull/420)
* [CHANGE] Increased memcached metadata/chunks/index-queries max connections from 4k to 16k. [#420](https://github.com/grafana/cortex-jsonnet/pull/420)
* [CHANGE] Disabled step alignment in query-frontend to be compliant with PromQL. [#420](https://github.com/grafana/cortex-jsonnet/pull/420)
* [CHANGE] Do not limit compactor CPU and request a number of cores equal to the configured concurrency. [#420](https://github.com/grafana/cortex-jsonnet/pull/420)
* [CHANGE] Configured split-and-merge compactor. #853
  * The following CLI flags are set on compactor:
    * `-compactor.split-and-merge-shards=0`
    * `-compactor.compactor-tenant-shard-size=1`
    * `-compactor.split-groups=1`
    * `-compactor.max-opening-blocks-concurrency=4`
    * `-compactor.max-closing-blocks-concurrency=2`
    * `-compactor.symbols-flushers-concurrency=4`
  * The following per-tenant overrides have been set on `super_user` and `mega_user` classes:
    ```
    compactor_split_and_merge_shards: 2,
    compactor_tenant_shard_size: 2,
    compactor_split_groups: 2,
    ```
* [CHANGE] The entrypoint file to include has been renamed from `cortex.libsonnet` to `mimir.libsonnet`. #897
* [CHANGE] The default image config field has been renamed from `cortex` to `mimir`. #896
   ```
   {
     _images+:: {
       mimir: '...',
     },
   }
   ```
* [CHANGE] Removed `cortex_` prefix from config fields. #898
  * The following config fields have been renamed:
    * `cortex_bucket_index_enabled` renamed to `bucket_index_enabled`
    * `cortex_compactor_cleanup_interval` renamed to `compactor_cleanup_interval`
    * `cortex_compactor_data_disk_class` renamed to `compactor_data_disk_class`
    * `cortex_compactor_data_disk_size` renamed to `compactor_data_disk_size`
    * `cortex_compactor_max_concurrency` renamed to `compactor_max_concurrency`
    * `cortex_distributor_allow_multiple_replicas_on_same_node` renamed to `distributor_allow_multiple_replicas_on_same_node`
    * `cortex_ingester_data_disk_class` renamed to `ingester_data_disk_class`
    * `cortex_ingester_data_disk_size` renamed to `ingester_data_disk_size`
    * `cortex_querier_allow_multiple_replicas_on_same_node` renamed to `querier_allow_multiple_replicas_on_same_node`
    * `cortex_query_frontend_allow_multiple_replicas_on_same_node` renamed to `query_frontend_allow_multiple_replicas_on_same_node`
    * `cortex_query_sharding_enabled` renamed to `query_sharding_enabled`
    * `cortex_query_sharding_msg_size_factor` renamed to `query_sharding_msg_size_factor`
    * `cortex_ruler_allow_multiple_replicas_on_same_node` renamed to `ruler_allow_multiple_replicas_on_same_node`
    * `cortex_store_gateway_data_disk_class` renamed to `store_gateway_data_disk_class`
    * `cortex_store_gateway_data_disk_size` renamed to `store_gateway_data_disk_size`
* [CHANGE] The overrides configmap default mountpoint has changed from `/etc/cortex` to `/etc/mimir`. It can be customized via the `overrides_configmap_mountpoint` config field. #899
* [CHANGE] Enabled in the querier the features to query label names with matchers, PromQL at modifier and query long-term storage for labels. #905
* [CHANGE] Reduced TSDB blocks retention on ingesters disk from 96h to 24h. #905
* [CHANGE] Enabled closing of idle TSDB in ingesters. #905
* [CHANGE] Disabled TSDB isolation in ingesters for better performances. #905
* [CHANGE] Changed log level of querier, query-frontend, query-scheduler and alertmanager from `debug` to `info`. #905
* [CHANGE] Enabled attributes in-memory cache in store-gateway. #905
* [CHANGE] Configured store-gateway to not load blocks containing samples more recent than 10h (because such samples are queried from ingesters). #905
* [CHANGE] Dynamically compute `-compactor.deletion-delay` based on other settings, in order to reduce the deletion delay as much as possible and lower the number of live blocks in the storage. #907
* [CHANGE] The config field `distributorConfig` has been renamed to `ingesterRingClientConfig`. Config field `ringClient` has been removed in favor of `ingesterRingClientConfig`. #997 #1057
* [CHANGE] Gossip.libsonnet has been fixed to modify all ring configurations, not only the ingester ring config. Furthermore it now supports migration via multi KV store. #1057 #1099
* [CHANGE] Changed the default of `bucket_index_enabled` to `true`. #924
* [CHANGE] Remove the support for the test-exporter. #1133
* [CHANGE] Removed `$.distributor_deployment_labels`, `$.ingester_deployment_labels` and `$.querier_deployment_labels` fields, that were used by gossip.libsonnet to inject additional label. Now the label is injected directly into pods of statefulsets and deployments. #1297
* [CHANGE] Disabled `-ingester.readiness-check-ring-health`. #1352
* [CHANGE] Changed Alertmanager CPU request from `100m` to `2` cores, and memory request from `1Gi` to `10Gi`. Set Alertmanager memory limit to `15Gi`. #1206
* [CHANGE] gossip.libsonnet has been renamed to memberlist.libsonnet, and is now imported by default. Use of memberlist for ring is enabled by setting `_config.memberlist_ring_enabled` to true. #1526
* [FEATURE] Added query sharding support. It can be enabled setting `cortex_query_sharding_enabled: true` in the `_config` object. #653
* [FEATURE] Added shuffle-sharding support. It can be enabled and configured using the following config: #902
   ```
   _config+:: {
     shuffle_sharding:: {
       ingester_write_path_enabled: true,
       ingester_read_path_enabled: true,
       querier_enabled: true,
       ruler_enabled: true,
       store_gateway_enabled: true,
     },
   }
   ```
* [FEATURE] Added multi-zone ingesters and store-gateways support. #1352 #1552
* [ENHANCEMENT] Add overrides config to compactor. This allows setting retention configs per user. [#386](https://github.com/grafana/cortex-jsonnet/pull/386)
* [ENHANCEMENT] Added 256MB memory ballast to querier. [#369](https://github.com/grafana/cortex-jsonnet/pull/369)
* [ENHANCEMENT] Update `etcd-operator` to latest version (see https://github.com/grafana/jsonnet-libs/pull/480). [#263](https://github.com/grafana/cortex-jsonnet/pull/263)
* [ENHANCEMENT] Add support for Azure storage in Alertmanager configuration. [#381](https://github.com/grafana/cortex-jsonnet/pull/381)
* [ENHANCEMENT] Add support for running Alertmanager in sharding mode. [#394](https://github.com/grafana/cortex-jsonnet/pull/394)
* [ENHANCEMENT] Allow to customize PromQL engine settings via `queryEngineConfig`. [#399](https://github.com/grafana/cortex-jsonnet/pull/399)
* [ENHANCEMENT] Define Azure object storage ruler args. [#416](https://github.com/grafana/cortex-jsonnet/pull/416)
* [ENHANCEMENT] Added the following config options to allow to schedule multiple replicas of the same service on the same node: [#418](https://github.com/grafana/cortex-jsonnet/pull/418)
  * `cortex_distributor_allow_multiple_replicas_on_same_node`
  * `cortex_ruler_allow_multiple_replicas_on_same_node`
  * `cortex_querier_allow_multiple_replicas_on_same_node`
  * `cortex_query_frontend_allow_multiple_replicas_on_same_node`
* [BUGFIX] Alertmanager: fixed `--alertmanager.cluster.peers` CLI flag passed to alertmanager when HA is enabled. [#329](https://github.com/grafana/cortex-jsonnet/pull/329)
* [BUGFIX] Fixed `-distributor.extend-writes` setting on ruler when `unregister_ingesters_on_shutdown` is disabled. [#369](https://github.com/grafana/cortex-jsonnet/pull/369)
* [BUGFIX] Treat `compactor_blocks_retention_period` type as string rather than int.[#395](https://github.com/grafana/cortex-jsonnet/pull/395)
* [BUGFIX] Pass `-ruler-storage.s3.endpoint` to ruler when using S3. [#421](https://github.com/grafana/cortex-jsonnet/pull/421)
* [BUGFIX] Remove service selector on label `gossip_ring_member` from other services than `gossip-ring`. [#1008](https://github.com/grafana/mimir/pull/1008)
* [BUGFIX] Rename `-ingester.readiness-check-ring-health` to `-ingester.ring.readiness-check-ring-health`, to reflect current name of flag. #1460

### Mimirtool

_Changes since cortextool `0.10.7`._

* [CHANGE] The following environment variables have been renamed: #883
  * `CORTEX_ADDRESS` to `MIMIR_ADDRESS`
  * `CORTEX_API_USER` to `MIMIR_API_USER`
  * `CORTEX_API_KEY` to `MIMIR_API_KEY`
  * `CORTEX_TENANT_ID` to `MIMIR_TENANT_ID`
  * `CORTEX_TLS_CA_PATH` to `MIMIR_TLS_CA_PATH`
  * `CORTEX_TLS_CERT_PATH` to `MIMIR_TLS_CERT_PATH`
  * `CORTEX_TLS_KEY_PATH` to `MIMIR_TLS_KEY_PATH`
* [CHANGE] Change `cortex` backend to `mimir`. #883
* [CHANGE] Do not publish `mimirtool` binary for 386 windows architecture. #1263
* [CHANGE] `analyse` command has been renamed to `analyze`. #1318
* [FEATURE] Support Arm64 on Darwin for all binaries (benchtool etc). https://github.com/grafana/cortex-tools/pull/215
* [ENHANCEMENT] Correctly support federated rules. #823
* [BUGFIX] Fix `cortextool rules` legends displaying wrong symbols for updates and deletions. https://github.com/grafana/cortex-tools/pull/226

### Query-tee

_Changes since Cortex `1.10.0`._

* [ENHANCEMENT] Added `/api/v1/query_exemplars` API endpoint support (no results comparison). #168
* [ENHANCEMENT] Add a flag (`--proxy.compare-use-relative-error`) in the query-tee to compare floating point values using relative error. #208
* [ENHANCEMENT] Add a flag (`--proxy.compare-skip-recent-samples`) in the query-tee to skip comparing recent samples. By default samples not older than 1 minute are skipped. #234
* [BUGFIX] Fixes a panic in the query-tee when comparing result. #207
* [BUGFIX] Ensure POST requests are handled correctly #286

### Blocksconvert

_Changes since Cortex `1.10.0`._

* [CHANGE] Blocksconvert tool was removed from Mimir. #637

### Metaconvert

_Changes since Cortex `1.10.0`._

* [CHANGE] `thanosconvert` tool has been renamed to `metaconvert`. `-config.file` option has been removed, while it now requires `-tenant` option to work on single tenant only. It now also preserves labels recognized by Mimir. #1120

### Test-exporter

_Changes since Cortex `1.10.0`._

* [CHANGE] Removed the test-exporter tool. #1133

### Tools

_Changes since Cortex `1.10.0`._

* [CHANGE] Removed `query-audit`. You can use `query-tee` to compare query results and performances of two Grafana Mimir backends. #1380

## [Cortex 1.10.0 CHANGELOG](https://github.com/grafana/mimir/blob/a13959db5d38ff65c2b7ef52c56331d2f4dbc00c/CHANGELOG.md#cortex-1100--2021-08-03)<|MERGE_RESOLUTION|>--- conflicted
+++ resolved
@@ -46,10 +46,7 @@
 * [ENHANCEMENT] Ingester: Add new `/ingester/tsdb_metrics` endpoint to return tenant-specific TSDB metrics. #3923
 * [ENHANCEMENT] Query-frontend: CLI flag `-query-frontend.max-total-query-length` and its associated YAML configuration is now stable. #3882
 * [ENHANCEMENT] Ruler: rule groups now support optional and experimental `align_evaluation_time_on_interval` field, which causes all evaluations to happen on interval-aligned timestamp. #4013
-<<<<<<< HEAD
-=======
 * [ENHANCEMENT] Query-scheduler: ring-based service discovery is now stable. #4028
->>>>>>> 731aec24
 * [BUGFIX] Log the names of services that are not yet running rather than `unsupported value type` when calling `/ready` and some services are not running. #3625
 * [BUGFIX] Alertmanager: Fix template spurious deletion with relative data dir. #3604
 * [BUGFIX] Security: update prometheus/exporter-toolkit for CVE-2022-46146. #3675
