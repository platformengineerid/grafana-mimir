--- conflicted
+++ resolved
@@ -63,11 +63,8 @@
 * [ENHANCEMENT] Query-frontend: added "queue_time_seconds" field to "query stats" log. This is total time that query and subqueries spent in the queue, before queriers picked it up. #6537
 * [ENHANCEMENT] Server: Add `-server.report-grpc-codes-in-instrumentation-label-enabled` CLI flag to specify whether gRPC status codes should be used in `status_code` label of `cortex_request_duration_seconds` metric. It defaults to false, meaning that successful and erroneous gRPC status codes are represented with `success` and `error` respectively. #6562
 * [ENHANCEMENT] Server: Add `-ingester.client.report-grpc-codes-in-instrumentation-label-enabled` CLI flag to specify whether gRPC status codes should be used in `status_code` label of `cortex_ingester_client_request_duration_seconds` metric. It defaults to false, meaning that successful and erroneous gRPC status codes are represented with `2xx` and `error` respectively. #6562
-<<<<<<< HEAD
+* [ENHANCEMENT] Server: Add `-server.http-log-closed-connections-without-response-enabled` option to log details about connections to HTTP server that were closed before any data was sent back. This can happen if client doesn't manage to send complete HTTP headers before timeout. #6612
 * [BUGFIX] Distributor: return server overload error in the event of exceeding the ingestion rate limit. #6549
-=======
-* [ENHANCEMENT] Server: Add `-server.http-log-closed-connections-without-response-enabled` option to log details about connections to HTTP server that were closed before any data was sent back. This can happen if client doesn't manage to send complete HTTP headers before timeout. #6612
->>>>>>> 709a8ad0
 * [BUGFIX] Ring: Ensure network addresses used for component hash rings are formatted correctly when using IPv6. #6068
 * [BUGFIX] Query-scheduler: don't retain connections from queriers that have shut down, leading to gradually increasing enqueue latency over time. #6100 #6145
 * [BUGFIX] Ingester: prevent query logic from continuing to execute after queries are canceled. #6085
