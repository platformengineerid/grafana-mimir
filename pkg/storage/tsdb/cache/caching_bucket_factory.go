--- conflicted
+++ resolved
@@ -56,64 +56,6 @@
 	cfg.MetafileMaxSize = 1024 * 1024 // Equal to default MaxItemSize in memcached client.
 }
 
-<<<<<<< HEAD
-// NewCachingBucketFromYaml uses YAML configuration to create new caching bucket.
-func NewCachingBucketFromYaml(yamlContent []byte, bucket objstore.Bucket, logger log.Logger, reg prometheus.Registerer) (objstore.InstrumentedBucket, error) {
-	level.Info(logger).Log("msg", "loading caching bucket configuration")
-
-	config := &CachingWithBackendConfig{}
-	config.Defaults()
-
-	if err := yaml.UnmarshalStrict(yamlContent, config); err != nil {
-		return nil, errors.Wrap(err, "parsing config YAML file")
-	}
-
-	backendConfig, err := yaml.Marshal(config.BackendConfig)
-	if err != nil {
-		return nil, errors.Wrap(err, "marshal content of cache backend configuration")
-	}
-
-	var c cache.Cache
-
-	switch strings.ToUpper(string(config.Type)) {
-	case string(MemcachedBucketCacheProvider):
-		var memcached cacheutil.MemcachedClient
-		memcached, err := cacheutil.NewMemcachedClient(logger, "caching-bucket", backendConfig, reg)
-		if err != nil {
-			return nil, errors.Wrapf(err, "failed to create memcached client")
-		}
-		c = cache.NewMemcachedCache("caching-bucket", logger, memcached, reg)
-	case string(InMemoryBucketCacheProvider):
-		c, err = cache.NewInMemoryCache("caching-bucket", logger, reg, backendConfig)
-		if err != nil {
-			return nil, errors.Wrapf(err, "failed to create inmemory cache")
-		}
-	default:
-		return nil, errors.Errorf("unsupported cache type: %s", config.Type)
-	}
-
-	// Include interactions with cache in the traces.
-	c = cache.NewTracingCache(c)
-	cfg := NewCachingBucketConfig()
-
-	// Configure cache.
-	cfg.CacheGetRange("chunks", c, isTSDBChunkFile, config.ChunkSubrangeSize, c, config.ChunkObjectAttrsTTL, config.ChunkSubrangeTTL, config.MaxChunksGetRangeRequests)
-	cfg.CacheExists("meta.jsons", c, isMetaFile, config.MetafileExistsTTL, config.MetafileDoesntExistTTL)
-	cfg.CacheGet("meta.jsons", c, isMetaFile, int(config.MetafileMaxSize), config.MetafileContentTTL, config.MetafileExistsTTL, config.MetafileDoesntExistTTL)
-
-	// Cache Iter requests for root.
-	cfg.CacheIter("blocks-iter", c, isBlocksRootDir, config.BlocksIterTTL, JSONIterCodec{})
-
-	cb, err := NewCachingBucket(bucket, cfg, logger, reg)
-	if err != nil {
-		return nil, err
-	}
-
-	return cb, nil
-}
-
-=======
->>>>>>> 1de6517f
 var chunksMatcher = regexp.MustCompile(`^.*/chunks/\d+$`)
 
 func isTSDBChunkFile(name string) bool { return chunksMatcher.MatchString(name) }