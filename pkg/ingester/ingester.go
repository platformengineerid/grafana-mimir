// SPDX-License-Identifier: AGPL-3.0-only
// Provenance-includes-location: https://github.com/cortexproject/cortex/blob/master/pkg/ingester/ingester.go
// Provenance-includes-license: Apache-2.0
// Provenance-includes-copyright: The Cortex Authors.
// Provenance-includes-location: https://github.com/cortexproject/cortex/blob/master/pkg/ingester/ingester_v2.go
// Provenance-includes-license: Apache-2.0
// Provenance-includes-copyright: The Cortex Authors.

package ingester

import (
	"context"
	"expvar"
	"flag"
	"fmt"
	"io"
	"net/http"
	"os"
	"path/filepath"
	"strings"
	"sync"
	"time"

	"github.com/go-kit/log"
	"github.com/go-kit/log/level"
	"github.com/gogo/status"
	"github.com/grafana/dskit/concurrency"
	"github.com/grafana/dskit/ring"
	"github.com/grafana/dskit/services"
	"github.com/pkg/errors"
	"github.com/prometheus/client_golang/prometheus"
	"github.com/prometheus/client_golang/prometheus/promauto"
	"github.com/prometheus/client_golang/prometheus/promhttp"
	"github.com/prometheus/common/model"
	promcfg "github.com/prometheus/prometheus/config"
	"github.com/prometheus/prometheus/model/exemplar"
	"github.com/prometheus/prometheus/model/labels"
	"github.com/prometheus/prometheus/storage"
	"github.com/prometheus/prometheus/tsdb"
	"github.com/prometheus/prometheus/tsdb/chunkenc"
	"github.com/prometheus/prometheus/tsdb/chunks"
	"github.com/prometheus/prometheus/tsdb/hashcache"
	"github.com/thanos-io/objstore"
	"github.com/weaveworks/common/httpgrpc"
	"go.uber.org/atomic"
	"golang.org/x/sync/errgroup"
	"google.golang.org/grpc/codes"

	"github.com/grafana/dskit/tenant"

	"github.com/grafana/mimir/pkg/ingester/activeseries"
	"github.com/grafana/mimir/pkg/ingester/client"
	"github.com/grafana/mimir/pkg/mimirpb"
	"github.com/grafana/mimir/pkg/storage/bucket"
	"github.com/grafana/mimir/pkg/storage/chunk"
	"github.com/grafana/mimir/pkg/storage/sharding"
	mimir_tsdb "github.com/grafana/mimir/pkg/storage/tsdb"
	"github.com/grafana/mimir/pkg/storage/tsdb/metadata"
	"github.com/grafana/mimir/pkg/usagestats"
	"github.com/grafana/mimir/pkg/util"
	"github.com/grafana/mimir/pkg/util/globalerror"
	util_log "github.com/grafana/mimir/pkg/util/log"
	util_math "github.com/grafana/mimir/pkg/util/math"
	"github.com/grafana/mimir/pkg/util/push"
	"github.com/grafana/mimir/pkg/util/spanlogger"
	"github.com/grafana/mimir/pkg/util/validation"
)

const (
	// Number of timeseries to return in each batch of a QueryStream.
	queryStreamBatchSize = 128

	// Discarded Metadata metric labels.
	perUserMetadataLimit   = "per_user_metadata_limit"
	perMetricMetadataLimit = "per_metric_metadata_limit"

	// Period at which to attempt purging metadata from memory.
	metadataPurgePeriod = 5 * time.Minute

	// How frequently update the usage statistics.
	usageStatsUpdateInterval = usagestats.DefaultReportSendInterval / 10

	// IngesterRingKey is the key under which we store the ingesters ring in the KVStore.
	IngesterRingKey = "ring"

	errTSDBCreateIncompatibleState = "cannot create a new TSDB while the ingester is not in active state (current state: %s)"

	// Jitter applied to the idle timeout to prevent compaction in all ingesters concurrently.
	compactionIdleTimeoutJitter = 0.25

	instanceIngestionRateTickInterval = time.Second

	sampleOutOfOrder     = "sample-out-of-order"
	sampleTooOld         = "sample-too-old"
	newValueForTimestamp = "new-value-for-timestamp"
	sampleOutOfBounds    = "sample-out-of-bounds"

	replicationFactorStatsName             = "ingester_replication_factor"
	ringStoreStatsName                     = "ingester_ring_store"
	memorySeriesStatsName                  = "ingester_inmemory_series"
	memoryTenantsStatsName                 = "ingester_inmemory_tenants"
	appendedSamplesStatsName               = "ingester_appended_samples"
	appendedExemplarsStatsName             = "ingester_appended_exemplars"
	appendedHistogramsStatsName            = "ingester_appended_histograms"
	tenantsWithOutOfOrderEnabledStatName   = "ingester_ooo_enabled_tenants"
	minOutOfOrderTimeWindowSecondsStatName = "ingester_ooo_min_window"
	maxOutOfOrderTimeWindowSecondsStatName = "ingester_ooo_max_window"

	// Prefix used in Prometheus registry for ephemeral storage.
	ephemeralPrometheusMetricsPrefix = "ephemeral_"

	// StorageLabelName is a label name used to select queried storage type.
	StorageLabelName            = "__mimir_storage__"
	EphemeralStorageLabelValue  = "ephemeral"
	PersistentStorageLabelValue = "persistent"

	errInvalidStorageLabelValue = "invalid value of " + StorageLabelName + " label: %s"
)

var (
	errInvalidStorageMatcherType    = fmt.Errorf("invalid matcher used together with %s label, only equality check supported", StorageLabelName)
	errMultipleStorageMatchersFound = fmt.Errorf("multiple matchers for %s label found, only one matcher supported", StorageLabelName)
)

// BlocksUploader interface is used to have an easy way to mock it in tests.
type BlocksUploader interface {
	Sync(ctx context.Context) (uploaded int, err error)
}

// QueryStreamType defines type of function to use when doing query-stream operation.
type QueryStreamType int

const (
	QueryStreamDefault QueryStreamType = iota // Use default configured value.
	QueryStreamSamples                        // Stream individual samples.
	QueryStreamChunks                         // Stream entire chunks.
)

type requestWithUsersAndCallback struct {
	users    *util.AllowedTenants // if nil, all tenants are allowed.
	callback chan<- struct{}      // when compaction/shipping is finished, this channel is closed
}

// Config for an Ingester.
type Config struct {
	IngesterRing RingConfig `yaml:"ring"`

	// Config for metadata purging.
	MetadataRetainPeriod time.Duration `yaml:"metadata_retain_period" category:"advanced"`

	RateUpdatePeriod time.Duration `yaml:"rate_update_period" category:"advanced"`

	ActiveSeriesMetricsEnabled      bool          `yaml:"active_series_metrics_enabled" category:"advanced"`
	ActiveSeriesMetricsUpdatePeriod time.Duration `yaml:"active_series_metrics_update_period" category:"advanced"`
	ActiveSeriesMetricsIdleTimeout  time.Duration `yaml:"active_series_metrics_idle_timeout" category:"advanced"`

	TSDBConfigUpdatePeriod time.Duration `yaml:"tsdb_config_update_period" category:"experimental"`

	BlocksStorageConfig         mimir_tsdb.BlocksStorageConfig `yaml:"-"`
	StreamChunksWhenUsingBlocks bool                           `yaml:"-" category:"advanced"`
	// Runtime-override for type of streaming query to use (chunks or samples).
	StreamTypeFn func() QueryStreamType `yaml:"-"`

	DefaultLimits    InstanceLimits         `yaml:"instance_limits"`
	InstanceLimitsFn func() *InstanceLimits `yaml:"-"`

	IgnoreSeriesLimitForMetricNames string `yaml:"ignore_series_limit_for_metric_names" category:"advanced"`
}

// RegisterFlags adds the flags required to config this to the given FlagSet
func (cfg *Config) RegisterFlags(f *flag.FlagSet, logger log.Logger) {
	cfg.IngesterRing.RegisterFlags(f, logger)

	f.DurationVar(&cfg.MetadataRetainPeriod, "ingester.metadata-retain-period", 10*time.Minute, "Period at which metadata we have not seen will remain in memory before being deleted.")

	f.DurationVar(&cfg.RateUpdatePeriod, "ingester.rate-update-period", 15*time.Second, "Period with which to update the per-tenant ingestion rates.")
	f.BoolVar(&cfg.ActiveSeriesMetricsEnabled, "ingester.active-series-metrics-enabled", true, "Enable tracking of active series and export them as metrics.")
	f.DurationVar(&cfg.ActiveSeriesMetricsUpdatePeriod, "ingester.active-series-metrics-update-period", 1*time.Minute, "How often to update active series metrics.")
	f.DurationVar(&cfg.ActiveSeriesMetricsIdleTimeout, "ingester.active-series-metrics-idle-timeout", 10*time.Minute, "After what time a series is considered to be inactive.")

	f.BoolVar(&cfg.StreamChunksWhenUsingBlocks, "ingester.stream-chunks-when-using-blocks", true, "Stream chunks from ingesters to queriers.")
	f.DurationVar(&cfg.TSDBConfigUpdatePeriod, "ingester.tsdb-config-update-period", 15*time.Second, "Period with which to update the per-tenant TSDB configuration.")

	cfg.DefaultLimits.RegisterFlags(f)

	f.StringVar(&cfg.IgnoreSeriesLimitForMetricNames, "ingester.ignore-series-limit-for-metric-names", "", "Comma-separated list of metric names, for which the -ingester.max-global-series-per-metric limit will be ignored. Does not affect the -ingester.max-global-series-per-user limit.")
}

func (cfg *Config) getIgnoreSeriesLimitForMetricNamesMap() map[string]struct{} {
	if cfg.IgnoreSeriesLimitForMetricNames == "" {
		return nil
	}

	result := map[string]struct{}{}

	for _, s := range strings.Split(cfg.IgnoreSeriesLimitForMetricNames, ",") {
		tr := strings.TrimSpace(s)
		if tr != "" {
			result[tr] = struct{}{}
		}
	}

	if len(result) == 0 {
		return nil
	}

	return result
}

// Ingester deals with "in flight" chunks.  Based on Prometheus 1.x
// MemorySeriesStorage.
type Ingester struct {
	*services.BasicService

	cfg Config

	metrics *ingesterMetrics
	logger  log.Logger

	lifecycler         *ring.Lifecycler
	limits             *validation.Overrides
	limiter            *Limiter
	subservicesWatcher *services.FailureWatcher

	// Mimir blocks storage.
	tsdbsMtx sync.RWMutex
	tsdbs    map[string]*userTSDB // tsdb sharded by userID

	bucket objstore.Bucket

	// Value used by shipper as external label.
	shipperIngesterID string

	subservices  *services.Manager
	activeGroups *util.ActiveGroupsCleanupService

	tsdbMetrics *tsdbMetrics

	forceCompactTrigger chan requestWithUsersAndCallback
	shipTrigger         chan requestWithUsersAndCallback

	// Maps the per-block series ID with its labels hash.
	seriesHashCache *hashcache.SeriesHashCache

	// Timeout chosen for idle compactions.
	compactionIdleTimeout time.Duration

	// Number of series in memory, across all tenants.
	seriesCount atomic.Int64

	// For storing metadata ingested.
	usersMetadataMtx sync.RWMutex
	usersMetadata    map[string]*userMetricsMetadata

	// Rate of pushed samples. Used to limit global samples push rate.
	ingestionRate        *util_math.EwmaRate
	inflightPushRequests atomic.Int64

	// Anonymous usage statistics tracked by ingester.
	memorySeriesStats                  *expvar.Int
	memoryTenantsStats                 *expvar.Int
	appendedSamplesStats               *usagestats.Counter
	appendedExemplarsStats             *usagestats.Counter
	appendedHistogramsStats            *usagestats.Counter
	tenantsWithOutOfOrderEnabledStat   *expvar.Int
	minOutOfOrderTimeWindowSecondsStat *expvar.Int
	maxOutOfOrderTimeWindowSecondsStat *expvar.Int
}

func newIngester(cfg Config, limits *validation.Overrides, registerer prometheus.Registerer, logger log.Logger) (*Ingester, error) {
	if cfg.BlocksStorageConfig.Bucket.Backend == bucket.Filesystem {
		level.Warn(logger).Log("msg", "-blocks-storage.backend=filesystem is for development and testing only; you should switch to an external object store for production use or use a shared filesystem")
	}

	bucketClient, err := bucket.NewClient(context.Background(), cfg.BlocksStorageConfig.Bucket, "ingester", logger, registerer)
	if err != nil {
		return nil, errors.Wrap(err, "failed to create the bucket client")
	}

	// Track constant usage stats.
	usagestats.GetInt(replicationFactorStatsName).Set(int64(cfg.IngesterRing.ReplicationFactor))
	usagestats.GetString(ringStoreStatsName).Set(cfg.IngesterRing.KVStore.Store)

	return &Ingester{
		cfg:    cfg,
		limits: limits,
		logger: logger,

		tsdbs:               make(map[string]*userTSDB),
		usersMetadata:       make(map[string]*userMetricsMetadata),
		bucket:              bucketClient,
		tsdbMetrics:         newTSDBMetrics(registerer),
		forceCompactTrigger: make(chan requestWithUsersAndCallback),
		shipTrigger:         make(chan requestWithUsersAndCallback),
		seriesHashCache:     hashcache.NewSeriesHashCache(cfg.BlocksStorageConfig.TSDB.SeriesHashCacheMaxBytes),

		memorySeriesStats:                  usagestats.GetAndResetInt(memorySeriesStatsName),
		memoryTenantsStats:                 usagestats.GetAndResetInt(memoryTenantsStatsName),
		appendedSamplesStats:               usagestats.GetAndResetCounter(appendedSamplesStatsName),
		appendedExemplarsStats:             usagestats.GetAndResetCounter(appendedExemplarsStatsName),
		appendedHistogramsStats:            usagestats.GetAndResetCounter(appendedHistogramsStatsName),
		tenantsWithOutOfOrderEnabledStat:   usagestats.GetAndResetInt(tenantsWithOutOfOrderEnabledStatName),
		minOutOfOrderTimeWindowSecondsStat: usagestats.GetAndResetInt(minOutOfOrderTimeWindowSecondsStatName),
		maxOutOfOrderTimeWindowSecondsStat: usagestats.GetAndResetInt(maxOutOfOrderTimeWindowSecondsStatName),
	}, nil
}

// New returns an Ingester that uses Mimir block storage.
func New(cfg Config, limits *validation.Overrides, activeGroupsCleanupService *util.ActiveGroupsCleanupService, registerer prometheus.Registerer, logger log.Logger) (*Ingester, error) {
	defaultInstanceLimits = &cfg.DefaultLimits

	i, err := newIngester(cfg, limits, registerer, logger)
	if err != nil {
		return nil, err
	}
	i.ingestionRate = util_math.NewEWMARate(0.2, instanceIngestionRateTickInterval)
	i.metrics = newIngesterMetrics(registerer, cfg.ActiveSeriesMetricsEnabled, i.getInstanceLimits, i.ingestionRate, &i.inflightPushRequests)
	i.activeGroups = activeGroupsCleanupService

	// Replace specific metrics which we can't directly track but we need to read
	// them from the underlying system (ie. TSDB).
	if registerer != nil {
		promauto.With(registerer).NewGaugeFunc(prometheus.GaugeOpts{
			Name: "cortex_ingester_memory_series",
			Help: "The current number of series in memory.",
		}, i.getMemorySeriesMetric)

		promauto.With(registerer).NewGaugeFunc(prometheus.GaugeOpts{
			Name: "cortex_ingester_memory_ephemeral_series",
			Help: "The current number of ephemeral series in memory.",
		}, i.getEphemeralSeriesMetric)

		promauto.With(registerer).NewGaugeFunc(prometheus.GaugeOpts{
			Name: "cortex_ingester_oldest_unshipped_block_timestamp_seconds",
			Help: "Unix timestamp of the oldest TSDB block not shipped to the storage yet. 0 if ingester has no blocks or all blocks have been shipped.",
		}, i.getOldestUnshippedBlockMetric)
	}

	i.lifecycler, err = ring.NewLifecycler(cfg.IngesterRing.ToLifecyclerConfig(), i, "ingester", IngesterRingKey, cfg.BlocksStorageConfig.TSDB.FlushBlocksOnShutdown, logger, prometheus.WrapRegistererWithPrefix("cortex_", registerer))
	if err != nil {
		return nil, err
	}
	i.subservicesWatcher = services.NewFailureWatcher()
	i.subservicesWatcher.WatchService(i.lifecycler)

	// Init the limter and instantiate the user states which depend on it
	i.limiter = NewLimiter(
		limits,
		i.lifecycler,
		cfg.IngesterRing.ReplicationFactor,
		cfg.IngesterRing.ZoneAwarenessEnabled)

	i.shipperIngesterID = i.lifecycler.ID

	// Apply positive jitter only to ensure that the minimum timeout is adhered to.
	i.compactionIdleTimeout = util.DurationWithPositiveJitter(i.cfg.BlocksStorageConfig.TSDB.HeadCompactionIdleTimeout, compactionIdleTimeoutJitter)
	level.Info(i.logger).Log("msg", "TSDB idle compaction timeout set", "timeout", i.compactionIdleTimeout)

	i.BasicService = services.NewBasicService(i.starting, i.updateLoop, i.stopping)
	return i, nil
}

// NewForFlusher is a special version of ingester used by Flusher. This
// ingester is not ingesting anything, its only purpose is to react on Flush
// method and flush all openened TSDBs when called.
func NewForFlusher(cfg Config, limits *validation.Overrides, registerer prometheus.Registerer, logger log.Logger) (*Ingester, error) {
	i, err := newIngester(cfg, limits, registerer, logger)
	if err != nil {
		return nil, err
	}
	i.metrics = newIngesterMetrics(registerer, false, i.getInstanceLimits, nil, &i.inflightPushRequests)

	i.shipperIngesterID = "flusher"

	// This ingester will not start any subservices (lifecycler, compaction, shipping),
	// and will only open TSDBs, wait for Flush to be called, and then close TSDBs again.
	i.BasicService = services.NewIdleService(i.startingForFlusher, i.stoppingForFlusher)
	return i, nil
}

func (i *Ingester) startingForFlusher(ctx context.Context) error {
	if err := i.openExistingTSDB(ctx); err != nil {
		// Try to rollback and close opened TSDBs before halting the ingester.
		i.closeAllTSDB()

		return errors.Wrap(err, "opening existing TSDBs")
	}

	// Don't start any sub-services (lifecycler, compaction, shipper) at all.
	return nil
}

func (i *Ingester) starting(ctx context.Context) error {
	if err := i.openExistingTSDB(ctx); err != nil {
		// Try to rollback and close opened TSDBs before halting the ingester.
		i.closeAllTSDB()

		return errors.Wrap(err, "opening existing TSDBs")
	}

	// Important: we want to keep lifecycler running until we ask it to stop, so we need to give it independent context
	if err := i.lifecycler.StartAsync(context.Background()); err != nil {
		return errors.Wrap(err, "failed to start lifecycler")
	}
	if err := i.lifecycler.AwaitRunning(ctx); err != nil {
		return errors.Wrap(err, "failed to start lifecycler")
	}

	// let's start the rest of subservices via manager
	servs := []services.Service(nil)

	compactionService := services.NewBasicService(nil, i.compactionLoop, nil)
	servs = append(servs, compactionService)

	if i.cfg.BlocksStorageConfig.TSDB.IsBlocksShippingEnabled() {
		shippingService := services.NewBasicService(nil, i.shipBlocksLoop, nil)
		servs = append(servs, shippingService)
	}

	if i.cfg.BlocksStorageConfig.TSDB.CloseIdleTSDBTimeout > 0 {
		interval := i.cfg.BlocksStorageConfig.TSDB.CloseIdleTSDBInterval
		if interval == 0 {
			interval = mimir_tsdb.DefaultCloseIdleTSDBInterval
		}
		closeIdleService := services.NewTimerService(interval, nil, i.closeAndDeleteIdleUserTSDBs, nil)
		servs = append(servs, closeIdleService)
	}

	var err error
	i.subservices, err = services.NewManager(servs...)
	if err == nil {
		err = services.StartManagerAndAwaitHealthy(ctx, i.subservices)
	}
	return errors.Wrap(err, "failed to start ingester components")
}

func (i *Ingester) stoppingForFlusher(_ error) error {
	if !i.cfg.BlocksStorageConfig.TSDB.KeepUserTSDBOpenOnShutdown {
		i.closeAllTSDB()
	}
	return nil
}

func (i *Ingester) stopping(_ error) error {
	// It's important to wait until shipper is finished,
	// because the blocks transfer should start only once it's guaranteed
	// there's no shipping on-going.

	if err := services.StopManagerAndAwaitStopped(context.Background(), i.subservices); err != nil {
		level.Warn(i.logger).Log("msg", "failed to stop ingester subservices", "err", err)
	}

	// Next initiate our graceful exit from the ring.
	if err := services.StopAndAwaitTerminated(context.Background(), i.lifecycler); err != nil {
		level.Warn(i.logger).Log("msg", "failed to stop ingester lifecycler", "err", err)
	}

	if !i.cfg.BlocksStorageConfig.TSDB.KeepUserTSDBOpenOnShutdown {
		i.closeAllTSDB()
	}
	return nil
}

func (i *Ingester) updateLoop(ctx context.Context) error {
	rateUpdateTicker := time.NewTicker(i.cfg.RateUpdatePeriod)
	defer rateUpdateTicker.Stop()

	ingestionRateTicker := time.NewTicker(instanceIngestionRateTickInterval)
	defer ingestionRateTicker.Stop()

	tsdbUpdateTicker := time.NewTicker(i.cfg.TSDBConfigUpdatePeriod)
	defer tsdbUpdateTicker.Stop()

	var activeSeriesTickerChan <-chan time.Time
	if i.cfg.ActiveSeriesMetricsEnabled {
		t := time.NewTicker(i.cfg.ActiveSeriesMetricsUpdatePeriod)
		activeSeriesTickerChan = t.C
		defer t.Stop()
	}

	// Similarly to the above, this is a hardcoded value.
	metadataPurgeTicker := time.NewTicker(metadataPurgePeriod)
	defer metadataPurgeTicker.Stop()

	usageStatsUpdateTicker := time.NewTicker(usageStatsUpdateInterval)
	defer usageStatsUpdateTicker.Stop()

	for {
		select {
		case <-metadataPurgeTicker.C:
			i.purgeUserMetricsMetadata()
		case <-ingestionRateTicker.C:
			i.ingestionRate.Tick()
		case <-rateUpdateTicker.C:
			i.tsdbsMtx.RLock()
			for _, db := range i.tsdbs {
				db.ingestedAPISamples.Tick()
				db.ingestedRuleSamples.Tick()
			}
			i.tsdbsMtx.RUnlock()

		case <-tsdbUpdateTicker.C:
			i.applyTSDBSettings()

		case <-activeSeriesTickerChan:
			i.updateActiveSeries(time.Now())

		case <-usageStatsUpdateTicker.C:
			i.updateUsageStats()

		case <-ctx.Done():
			return nil
		case err := <-i.subservicesWatcher.Chan():
			return errors.Wrap(err, "ingester subservice failed")
		}
	}
}

func (i *Ingester) replaceMatchers(asm *activeseries.Matchers, userDB *userTSDB, now time.Time) {
	i.metrics.deletePerUserCustomTrackerMetrics(userDB.userID, userDB.activeSeries.CurrentMatcherNames())
	userDB.activeSeries.ReloadMatchers(asm, now)
}

func (i *Ingester) updateActiveSeries(now time.Time) {
	for _, userID := range i.getTSDBUsers() {
		userDB := i.getTSDB(userID)
		if userDB == nil {
			continue
		}

		newMatchersConfig := i.limits.ActiveSeriesCustomTrackersConfig(userID)
		if newMatchersConfig.String() != userDB.activeSeries.CurrentConfig().String() {
			i.replaceMatchers(activeseries.NewMatchers(newMatchersConfig), userDB, now)
		}
		allActive, activeMatching, valid := userDB.activeSeries.Active(now)
		if !valid {
			// Active series config has been reloaded, exposing loading metric until MetricsIdleTimeout passes.
			i.metrics.activeSeriesLoading.WithLabelValues(userID).Set(1)
		} else {
			i.metrics.activeSeriesLoading.DeleteLabelValues(userID)
			if allActive > 0 {
				i.metrics.activeSeriesPerUser.WithLabelValues(userID).Set(float64(allActive))
			} else {
				i.metrics.activeSeriesPerUser.DeleteLabelValues(userID)
			}

			for idx, name := range userDB.activeSeries.CurrentMatcherNames() {
				// We only set the metrics for matchers that actually exist, to avoid increasing cardinality with zero valued metrics.
				if activeMatching[idx] > 0 {
					i.metrics.activeSeriesCustomTrackersPerUser.WithLabelValues(userID, name).Set(float64(activeMatching[idx]))
				} else {
					i.metrics.activeSeriesCustomTrackersPerUser.DeleteLabelValues(userID, name)
				}
			}
		}
	}
}

// updateUsageStats updated some anonymous usage statistics tracked by the ingester.
// This function is expected to be called periodically.
func (i *Ingester) updateUsageStats() {
	memoryUsersCount := int64(0)
	memorySeriesCount := int64(0)
	tenantsWithOutOfOrderEnabledCount := int64(0)
	minOutOfOrderTimeWindow := time.Duration(0)
	maxOutOfOrderTimeWindow := time.Duration(0)

	for _, userID := range i.getTSDBUsers() {
		userDB := i.getTSDB(userID)
		if userDB == nil {
			continue
		}

		// Track only tenants with at least 1 series.
		numSeries := userDB.Head().NumSeries()
		if numSeries == 0 {
			continue
		}

		memoryUsersCount++
		memorySeriesCount += int64(numSeries)

		oooWindow := time.Duration(i.limits.OutOfOrderTimeWindow(userID))
		if oooWindow > 0 {
			tenantsWithOutOfOrderEnabledCount++

			if minOutOfOrderTimeWindow == 0 || oooWindow < minOutOfOrderTimeWindow {
				minOutOfOrderTimeWindow = oooWindow
			}
			if oooWindow > maxOutOfOrderTimeWindow {
				maxOutOfOrderTimeWindow = oooWindow
			}
		}
	}

	// Track anonymous usage stats.
	i.memorySeriesStats.Set(memorySeriesCount)
	i.memoryTenantsStats.Set(memoryUsersCount)
	i.tenantsWithOutOfOrderEnabledStat.Set(tenantsWithOutOfOrderEnabledCount)
	i.minOutOfOrderTimeWindowSecondsStat.Set(int64(minOutOfOrderTimeWindow.Seconds()))
	i.maxOutOfOrderTimeWindowSecondsStat.Set(int64(maxOutOfOrderTimeWindow.Seconds()))
}

// applyTSDBSettings goes through all tenants and applies
// * The current max-exemplars setting. If it changed, tsdb will resize the buffer; if it didn't change tsdb will return quickly.
// * The current out-of-order time window. If it changes from 0 to >0, then a new Write-Behind-Log gets created for that tenant.
func (i *Ingester) applyTSDBSettings() {
	for _, userID := range i.getTSDBUsers() {
		globalValue := i.limits.MaxGlobalExemplarsPerUser(userID)
		localValue := i.limiter.convertGlobalToLocalLimit(userID, globalValue)

		oooTW := i.limits.OutOfOrderTimeWindow(userID)
		if oooTW < 0 {
			oooTW = 0
		}

		// We populate a Config struct with just TSDB related config, which is OK
		// because DB.ApplyConfig only looks at the specified config.
		// The other fields in Config are things like Rules, Scrape
		// settings, which don't apply to Head.
		cfg := promcfg.Config{
			StorageConfig: promcfg.StorageConfig{
				ExemplarsConfig: &promcfg.ExemplarsConfig{
					MaxExemplars: int64(localValue),
				},
				TSDBConfig: &promcfg.TSDBConfig{
					OutOfOrderTimeWindow: time.Duration(oooTW).Milliseconds(),
				},
			},
		}
		db := i.getTSDB(userID)
		if db == nil {
			continue
		}
		if err := db.db.ApplyConfig(&cfg); err != nil {
			level.Error(i.logger).Log("msg", "failed to apply config to TSDB", "user", userID, "err", err)
		}
		if i.limits.AcceptNativeHistograms(userID) {
			// there is not much overhead involved, so don't keep previous state, just overwrite the current setting
			db.db.EnableNativeHistograms()
		} else {
			db.db.DisableNativeHistograms()
		}
	}
}

// GetRef() is an extra method added to TSDB to let Mimir check before calling Add()
type extendedAppender interface {
	storage.Appender
	storage.GetRef
}

type pushStats struct {
	succeededSamplesCount     int
	failedSamplesCount        int
	succeededExemplarsCount   int
	failedExemplarsCount      int
	succeededHistogramsCount  int
	failedHistogramsCount     int
	sampleOutOfBoundsCount    int
	sampleOutOfOrderCount     int
	sampleTooOldCount         int
	newValueForTimestampCount int
	perUserSeriesLimitCount   int
	perMetricSeriesLimitCount int
}

// PushWithCleanup is the Push() implementation for blocks storage and takes a WriteRequest and adds it to the TSDB head.
func (i *Ingester) PushWithCleanup(ctx context.Context, pushReq *push.Request) (*mimirpb.WriteResponse, error) {
	// NOTE: because we use `unsafe` in deserialisation, we must not
	// retain anything from `req` past the exit from this function.
	defer pushReq.CleanUp()

	if err := i.checkRunning(); err != nil {
		return nil, err
	}

	// We will report *this* request in the error too.
	inflight := i.inflightPushRequests.Inc()
	defer i.inflightPushRequests.Dec()

	il := i.getInstanceLimits()
	if il != nil && il.MaxInflightPushRequests > 0 {
		if inflight > il.MaxInflightPushRequests {
			return nil, errMaxInflightRequestsReached
		}
	}

	userID, err := tenant.TenantID(ctx)
	if err != nil {
		return nil, err
	}

	if il != nil && il.MaxIngestionRate > 0 {
		if rate := i.ingestionRate.Rate(); rate >= il.MaxIngestionRate {
			return nil, errMaxIngestionRateReached
		}
	}

	req, err := pushReq.WriteRequest()
	if err != nil {
		return nil, err
	}

	// Given metadata is a best-effort approach, and we don't halt on errors
	// process it before samples. Otherwise, we risk returning an error before ingestion.
	if ingestedMetadata := i.pushMetadata(ctx, userID, req.GetMetadata()); ingestedMetadata > 0 {
		// Distributor counts both samples and metadata, so for consistency ingester does the same.
		i.ingestionRate.Add(int64(ingestedMetadata))
	}

	// Early exit if no timeseries in request - don't create a TSDB or an appender.
	if len(req.Timeseries) == 0 && len(req.EphemeralTimeseries) == 0 {
		return &mimirpb.WriteResponse{}, nil
	}

	db, err := i.getOrCreateTSDB(userID, false)
	if err != nil {
		return nil, wrapWithUser(err, userID)
	}

	if err := db.acquireAppendLock(); err != nil {
		return &mimirpb.WriteResponse{}, httpgrpc.Errorf(http.StatusServiceUnavailable, wrapWithUser(err, userID).Error())
	}
	defer db.releaseAppendLock()

	// Note that we don't .Finish() the span in this method on purpose
	spanlog := spanlogger.FromContext(ctx, i.logger)
	level.Debug(spanlog).Log("event", "acquired append lock")

	var (
		startAppend = time.Now()

		// Keep track of some stats which are tracked only if the samples will be
		// successfully committed
		persistentStats, ephemeralStats pushStats

		firstPartialErr    error
		updateFirstPartial = func(errFn func() error) {
			if firstPartialErr == nil {
				firstPartialErr = errFn()
			}
		}
	)

	// Walk the samples, appending them to the users database
	var persistentApp, ephemeralApp extendedAppender

	rollback := func() {
		if persistentApp != nil {
			if err := persistentApp.Rollback(); err != nil {
				level.Warn(i.logger).Log("msg", "failed to rollback persistent appender on error", "user", userID, "err", err)
			}
		}
		if ephemeralApp != nil {
			if err := ephemeralApp.Rollback(); err != nil {
				level.Warn(i.logger).Log("msg", "failed to rollback ephemeral appender on error", "user", userID, "err", err)
			}
		}
	}

	if len(req.Timeseries) > 0 {
		persistentApp = db.Appender(ctx).(extendedAppender)

		level.Debug(spanlog).Log("event", "got appender for persistent series", "series", len(req.Timeseries))

		var activeSeries *activeseries.ActiveSeries
		if i.cfg.ActiveSeriesMetricsEnabled {
			activeSeries = db.activeSeries
		}

		minAppendTime, minAppendTimeAvailable := db.Head().AppendableMinValidTime()

		err = i.pushSamplesToAppender(userID, req.Timeseries, persistentApp, startAppend, &persistentStats, updateFirstPartial, activeSeries, i.limits.OutOfOrderTimeWindow(userID), minAppendTimeAvailable, minAppendTime, true)
		if err != nil {
			rollback()
			return nil, err
		}
	}

	if len(req.EphemeralTimeseries) > 0 {
		a, err := db.EphemeralAppender(ctx)
		if err != nil {
			// TODO: handle error caused by limit (ephemeral storage disabled), and report it via firstPartialErr instead.
			rollback()
			return nil, err
		}

		ephemeralApp = a.(extendedAppender)

		level.Debug(spanlog).Log("event", "got appender for ephemeral series", "ephemeralSeries", len(req.EphemeralTimeseries))

		minAppendTime, minAppendTimeAvailable := db.getEphemeralStorage().AppendableMinValidTime()

		err = i.pushSamplesToAppender(userID, req.EphemeralTimeseries, ephemeralApp, startAppend, &ephemeralStats, updateFirstPartial, nil, 0, minAppendTimeAvailable, minAppendTime, false)
		if err != nil {
			rollback()
			return nil, err
		}
	}

	// At this point all samples have been added to the appender, so we can track the time it took.
	i.metrics.appenderAddDuration.Observe(time.Since(startAppend).Seconds())

	level.Debug(spanlog).Log(
		"event", "start commit",
		"succeededSamplesCount", persistentStats.succeededSamplesCount,
		"failedSamplesCount", persistentStats.failedSamplesCount,
		"succeededExemplarsCount", persistentStats.succeededExemplarsCount,
		"failedExemplarsCount", persistentStats.failedExemplarsCount,
		"succeededHistogramsCount", persistentStats.succeededHistogramsCount,
		"failedHistogramsCount", persistentStats.failedHistogramsCount,
		"ephemeralSucceededSamplesCount", ephemeralStats.succeededSamplesCount,
		"ephemeralFailedSamplesCount", ephemeralStats.failedSamplesCount,
		"ephemeralSucceededExemplarsCount", ephemeralStats.succeededExemplarsCount,
		"ephemeralFailedExemplarsCount", ephemeralStats.failedExemplarsCount,
	)

	startCommit := time.Now()
	if persistentApp != nil {
		app := persistentApp
		persistentApp = nil // Disable rollback for appender. If Commit fails, it auto-rollbacks.

		if err := app.Commit(); err != nil {
			rollback()
			return nil, wrapWithUser(err, userID)
		}
	}
	if ephemeralApp != nil {
		app := ephemeralApp
		ephemeralApp = nil // Disable rollback for appender. If Commit fails, it auto-rollbacks.

		if err := app.Commit(); err != nil {
			rollback()
			return nil, wrapWithUser(err, userID)
		}
	}

	commitDuration := time.Since(startCommit)
	i.metrics.appenderCommitDuration.Observe(commitDuration.Seconds())
	level.Debug(spanlog).Log("event", "complete commit", "commitDuration", commitDuration.String())

	// If only invalid samples and histograms are pushed, don't change "last update", as TSDB was not modified.
	if persistentStats.succeededSamplesCount+persistentStats.succeededHistogramsCount > 0 || ephemeralStats.succeededSamplesCount > 0 {
		db.setLastUpdate(time.Now())
	}

	// Increment metrics only if the samples have been successfully committed.
	// If the code didn't reach this point, it means that we returned an error
	// which will be converted into an HTTP 5xx and the client should/will retry.
	i.metrics.ingestedSamples.WithLabelValues(userID).Add(float64(persistentStats.succeededSamplesCount))
	i.metrics.ingestedSamplesFail.WithLabelValues(userID).Add(float64(persistentStats.failedSamplesCount))
	i.metrics.ingestedExemplars.Add(float64(persistentStats.succeededExemplarsCount))
	i.metrics.ingestedExemplarsFail.Add(float64(persistentStats.failedExemplarsCount))
	i.metrics.ingestedHistograms.WithLabelValues(userID).Add(float64(persistentStats.succeededHistogramsCount))
	i.metrics.ingestedHistogramsFail.WithLabelValues(userID).Add(float64(persistentStats.failedHistogramsCount))
	i.appendedSamplesStats.Inc(int64(persistentStats.succeededSamplesCount))
	i.appendedExemplarsStats.Inc(int64(persistentStats.succeededExemplarsCount))
	i.appendedHistogramsStats.Inc(int64(persistentStats.succeededHistogramsCount))

	if ephemeralStats.succeededSamplesCount > 0 || ephemeralStats.failedSamplesCount > 0 {
		i.metrics.ephemeralIngestedSamples.WithLabelValues(userID).Add(float64(ephemeralStats.succeededSamplesCount))
		i.metrics.ephemeralIngestedSamplesFail.WithLabelValues(userID).Add(float64(ephemeralStats.failedSamplesCount))

		i.appendedSamplesStats.Inc(int64(ephemeralStats.succeededSamplesCount))
	}

	group := i.activeGroups.UpdateActiveGroupTimestamp(userID, validation.GroupLabel(i.limits, userID, req.Timeseries), startAppend)

	i.updateMetricsFromPushStats(userID, group, &persistentStats, req.Source, db)
	i.updateMetricsFromPushStats(userID, group, &ephemeralStats, req.Source, db)

	if firstPartialErr != nil {
		code := http.StatusBadRequest
		var ve *validationError
		if errors.As(firstPartialErr, &ve) {
			code = ve.code
		}
		return &mimirpb.WriteResponse{}, httpgrpc.Errorf(code, wrapWithUser(firstPartialErr, userID).Error())
	}

	return &mimirpb.WriteResponse{}, nil
}

func (i *Ingester) updateMetricsFromPushStats(userID string, group string, stats *pushStats, samplesSource mimirpb.WriteRequest_SourceEnum, db *userTSDB) {
	if stats.sampleOutOfBoundsCount > 0 {
		i.metrics.discardedSamplesSampleOutOfBounds.WithLabelValues(userID, group).Add(float64(stats.sampleOutOfBoundsCount))
	}
	if stats.sampleOutOfOrderCount > 0 {
		i.metrics.discardedSamplesSampleOutOfOrder.WithLabelValues(userID, group).Add(float64(stats.sampleOutOfOrderCount))
	}
	if stats.sampleTooOldCount > 0 {
		i.metrics.discardedSamplesSampleTooOld.WithLabelValues(userID, group).Add(float64(stats.sampleTooOldCount))
	}
	if stats.newValueForTimestampCount > 0 {
		i.metrics.discardedSamplesNewValueForTimestamp.WithLabelValues(userID, group).Add(float64(stats.newValueForTimestampCount))
	}
	if stats.perUserSeriesLimitCount > 0 {
		i.metrics.discardedSamplesPerUserSeriesLimit.WithLabelValues(userID, group).Add(float64(stats.perUserSeriesLimitCount))
	}
	if stats.perMetricSeriesLimitCount > 0 {
		i.metrics.discardedSamplesPerMetricSeriesLimit.WithLabelValues(userID, group).Add(float64(stats.perMetricSeriesLimitCount))
	}
	if stats.succeededSamplesCount+stats.succeededHistogramsCount > 0 {
		i.ingestionRate.Add(int64(stats.succeededSamplesCount + stats.succeededHistogramsCount))

		if samplesSource == mimirpb.RULE {
			db.ingestedRuleSamples.Add(int64(stats.succeededSamplesCount + stats.succeededHistogramsCount))
		} else {
			db.ingestedAPISamples.Add(int64(stats.succeededSamplesCount + stats.succeededHistogramsCount))
		}
	}
}

// pushSamplesToAppender appends samples and exemplars to the appender. Most errors are handled via updateFirstPartial function,
// but in case of unhandled errors, appender is rolled back and such error is returned.
func (i *Ingester) pushSamplesToAppender(userID string, timeseries []mimirpb.PreallocTimeseries, app extendedAppender, startAppend time.Time,
	stats *pushStats, updateFirstPartial func(errFn func() error), activeSeries *activeseries.ActiveSeries,
	outOfOrderWindow model.Duration, minAppendTimeAvailable bool, minAppendTime int64, appendExemplars bool) error {
	handleAppendError := func(err error, timestamp int64, labels []mimirpb.LabelAdapter, copiedLabels labels.Labels) bool {
		// Check if the error is a soft error we can proceed on. If so, we keep track
		// of it, so that we can return it back to the distributor, which will return a
		// 400 error to the client. The client (Prometheus) will not retry on 400, and
		// we actually ingested all samples which haven't failed.
		//nolint:errorlint // We don't expect the cause error to be wrapped.
		switch cause := errors.Cause(err); cause {
		case storage.ErrOutOfBounds:
			stats.sampleOutOfBoundsCount++
			updateFirstPartial(func() error { return newIngestErrSampleTimestampTooOld(model.Time(timestamp), labels) })
			return true

		case storage.ErrOutOfOrderSample:
			stats.sampleOutOfOrderCount++
			updateFirstPartial(func() error { return newIngestErrSampleOutOfOrder(model.Time(timestamp), labels) })
			return true

		case storage.ErrTooOldSample:
			stats.sampleTooOldCount++
			updateFirstPartial(func() error {
				return newIngestErrSampleTimestampTooOldOOOEnabled(model.Time(timestamp), labels, outOfOrderWindow)
			})
			return true

		case storage.ErrDuplicateSampleForTimestamp:
			stats.newValueForTimestampCount++
			updateFirstPartial(func() error {
				return newIngestErrSampleDuplicateTimestamp(model.Time(timestamp), labels)
			})
			return true

		case errMaxSeriesPerUserLimitExceeded:
			stats.perUserSeriesLimitCount++
			updateFirstPartial(func() error { return makeLimitError(perUserSeriesLimit, i.limiter.FormatError(userID, cause)) })
			return true

		case errMaxSeriesPerMetricLimitExceeded:
			stats.perMetricSeriesLimitCount++
			updateFirstPartial(func() error {
				return makeMetricLimitError(perMetricSeriesLimit, copiedLabels, i.limiter.FormatError(userID, cause))
			})
			return true
		}

		// The error looks an issue on our side, so we should rollback.
		if rollbackErr := app.Rollback(); rollbackErr != nil {
			level.Warn(i.logger).Log("msg", "failed to rollback on error", "user", userID, "err", rollbackErr)
		}

		return false
	}

	for _, ts := range timeseries {
		// The labels must be sorted (in our case, it's guaranteed a write request
		// has sorted labels once hit the ingester).

		// Fast path in case we only have samples and they are all out of bound
		// and out-of-order support is not enabled.
		// TODO(jesus.vazquez) If we had too many old samples we might want to
		// extend the fast path to fail early.
		if outOfOrderWindow <= 0 && minAppendTimeAvailable &&
			len(ts.Samples) > 0 && len(ts.Histograms) == 0 && len(ts.Exemplars) == 0 && allOutOfBounds(ts.Samples, minAppendTime) {
			stats.failedSamplesCount += len(ts.Samples)
			stats.sampleOutOfBoundsCount += len(ts.Samples)

			updateFirstPartial(func() error {
				return newIngestErrSampleTimestampTooOld(model.Time(ts.Samples[0].TimestampMs), ts.Labels)
			})
			continue
		}

		// Look up a reference for this series.
		lbls := mimirpb.FromLabelAdaptersToLabels(ts.Labels)
		ref, copiedLabels := app.GetRef(lbls, lbls.Hash())

		// To find out if any sample or histogram was added to this series, we keep old value.
		oldSucceededCount := stats.succeededSamplesCount + stats.succeededHistogramsCount

		for _, s := range ts.Samples {
			var err error

			// If the cached reference exists, we try to use it.
			if ref != 0 {
				if _, err = app.Append(ref, copiedLabels, s.TimestampMs, s.Value); err == nil {
					stats.succeededSamplesCount++
					continue
				}
			} else {
				// Copy the label set because both TSDB and the active series tracker may retain it.
				copiedLabels = mimirpb.FromLabelAdaptersToLabelsWithCopy(ts.Labels)

				// Retain the reference in case there are multiple samples for the series.
				if ref, err = app.Append(0, copiedLabels, s.TimestampMs, s.Value); err == nil {
					stats.succeededSamplesCount++
					continue
				}
			}

			stats.failedSamplesCount++

			// If it's a soft error it will be returned back to the distributor later as a 400.
			if handleAppendError(err, s.TimestampMs, ts.Labels, copiedLabels) {
				continue
			}

			// Otherwise, return a 500.
			return wrapWithUser(err, userID)
		}

		if len(ts.Histograms) > 0 {
			if i.limits.AcceptNativeHistograms(userID) {
				for _, h := range ts.Histograms {
					var err error

					if ref != 0 {
						if _, err = app.AppendHistogram(ref, copiedLabels, h.Timestamp, mimirpb.FromHistogramProtoToHistogram(h), nil); err == nil {
							stats.succeededHistogramsCount++
							continue
						}
					} else {
						copiedLabels = mimirpb.FromLabelAdaptersToLabelsWithCopy(ts.Labels)
						if ref, err = app.AppendHistogram(0, copiedLabels, h.Timestamp, mimirpb.FromHistogramProtoToHistogram(h), nil); err == nil {
							stats.succeededHistogramsCount++
							continue
						}
					}

					stats.failedHistogramsCount++

					if handleAppendError(err, h.Timestamp, ts.Labels, copiedLabels) {
						continue
					}

					return wrapWithUser(err, userID)
				}
			} else { // ignore histograms and increase counter
				stats.failedHistogramsCount++
			}
		}

		if activeSeries != nil && (stats.succeededSamplesCount+stats.succeededHistogramsCount) > oldSucceededCount {
			activeSeries.UpdateSeries(mimirpb.FromLabelAdaptersToLabels(ts.Labels), startAppend, func(l labels.Labels) labels.Labels {
				// we must already have copied the labels if succeededSamplesCount or
				// succeededHistogramsCount has been incremented.
				return copiedLabels
			})
		}

		if appendExemplars && len(ts.Exemplars) > 0 && i.limits.MaxGlobalExemplarsPerUser(userID) > 0 {
			// app.AppendExemplar currently doesn't create the series, it must
			// already exist.  If it does not then drop.
			if ref == 0 {
				updateFirstPartial(func() error {
					return newIngestErrExemplarMissingSeries(model.Time(ts.Exemplars[0].TimestampMs), ts.Labels, ts.Exemplars[0].Labels)
				})
				stats.failedExemplarsCount += len(ts.Exemplars)
			} else { // Note that else is explicit, rather than a continue in the above if, in case of additional logic post exemplar processing.
				for _, ex := range ts.Exemplars {
					e := exemplar.Exemplar{
						Value:  ex.Value,
						Ts:     ex.TimestampMs,
						HasTs:  true,
						Labels: mimirpb.FromLabelAdaptersToLabelsWithCopy(ex.Labels),
					}

					var err error
					if _, err = app.AppendExemplar(ref, nil, e); err == nil {
						stats.succeededExemplarsCount++
						continue
					}

					// Error adding exemplar
					updateFirstPartial(func() error {
						return wrappedTSDBIngestExemplarOtherErr(err, model.Time(ex.TimestampMs), ts.Labels, ex.Labels)
					})
					stats.failedExemplarsCount++
				}
			}
		}
	}
	return nil
}

func (i *Ingester) QueryExemplars(ctx context.Context, req *client.ExemplarQueryRequest) (*client.ExemplarQueryResponse, error) {
	if err := i.checkRunning(); err != nil {
		return nil, err
	}

	spanlog, ctx := spanlogger.NewWithLogger(ctx, i.logger, "Ingester.QueryExemplars")
	defer spanlog.Finish()

	userID, err := tenant.TenantID(ctx)
	if err != nil {
		return nil, err
	}

	from, through, matchers, err := client.FromExemplarQueryRequest(req)
	if err != nil {
		return nil, err
	}

	i.metrics.queries.Inc()

	db := i.getTSDB(userID)
	if db == nil {
		return &client.ExemplarQueryResponse{}, nil
	}

	q, err := db.ExemplarQuerier(ctx)
	if err != nil {
		return nil, err
	}

	// It's not required to sort series from a single ingester because series are sorted by the Exemplar Storage before returning from Select.
	res, err := q.Select(from, through, matchers...)
	if err != nil {
		return nil, err
	}

	numExemplars := 0

	result := &client.ExemplarQueryResponse{}
	for _, es := range res {
		ts := mimirpb.TimeSeries{
			Labels:    mimirpb.FromLabelsToLabelAdapters(es.SeriesLabels),
			Exemplars: mimirpb.FromExemplarsToExemplarProtos(es.Exemplars),
		}

		numExemplars += len(ts.Exemplars)
		result.Timeseries = append(result.Timeseries, ts)
	}

	i.metrics.queriedExemplars.Observe(float64(numExemplars))

	return result, nil
}

func (i *Ingester) LabelValues(ctx context.Context, req *client.LabelValuesRequest) (*client.LabelValuesResponse, error) {
	if err := i.checkRunning(); err != nil {
		return nil, err
	}

	labelName, startTimestampMs, endTimestampMs, matchers, err := client.FromLabelValuesRequest(req)
	if err != nil {
		return nil, err
	}

	userID, err := tenant.TenantID(ctx)
	if err != nil {
		return nil, err
	}

	db := i.getTSDB(userID)
	if db == nil {
		return &client.LabelValuesResponse{}, nil
	}

	q, err := db.Querier(ctx, startTimestampMs, endTimestampMs, false)
	if err != nil {
		return nil, err
	}
	defer q.Close()

	vals, _, err := q.LabelValues(labelName, matchers...)
	if err != nil {
		return nil, err
	}

	return &client.LabelValuesResponse{
		LabelValues: vals,
	}, nil
}

func (i *Ingester) LabelNames(ctx context.Context, req *client.LabelNamesRequest) (*client.LabelNamesResponse, error) {
	if err := i.checkRunning(); err != nil {
		return nil, err
	}

	userID, err := tenant.TenantID(ctx)
	if err != nil {
		return nil, err
	}

	db := i.getTSDB(userID)
	if db == nil {
		return &client.LabelNamesResponse{}, nil
	}

	mint, maxt, matchers, err := client.FromLabelNamesRequest(req)
	if err != nil {
		return nil, err
	}

	q, err := db.Querier(ctx, mint, maxt, false)
	if err != nil {
		return nil, err
	}
	defer q.Close()

	names, _, err := q.LabelNames(matchers...)
	if err != nil {
		return nil, err
	}

	return &client.LabelNamesResponse{
		LabelNames: names,
	}, nil
}

// MetricsForLabelMatchers implements IngesterServer.
func (i *Ingester) MetricsForLabelMatchers(ctx context.Context, req *client.MetricsForLabelMatchersRequest) (*client.MetricsForLabelMatchersResponse, error) {
	if err := i.checkRunning(); err != nil {
		return nil, err
	}

	userID, err := tenant.TenantID(ctx)
	if err != nil {
		return nil, err
	}

	db := i.getTSDB(userID)
	if db == nil {
		return &client.MetricsForLabelMatchersResponse{}, nil
	}

	// Parse the request
	matchersSet, err := client.FromMetricsForLabelMatchersRequest(req)
	if err != nil {
		return nil, err
	}

	mint, maxt := req.StartTimestampMs, req.EndTimestampMs
	q, err := db.Querier(ctx, mint, maxt, false)
	if err != nil {
		return nil, err
	}
	defer q.Close()

	// Run a query for each matchers set and collect all the results.
	var sets []storage.SeriesSet

	for _, matchers := range matchersSet {
		// Interrupt if the context has been canceled.
		if ctx.Err() != nil {
			return nil, ctx.Err()
		}

		hints := &storage.SelectHints{
			Start: mint,
			End:   maxt,
			Func:  "series", // There is no series function, this token is used for lookups that don't need samples.
		}

		seriesSet := q.Select(true, hints, matchers...)
		sets = append(sets, seriesSet)
	}

	// Generate the response merging all series sets.
	result := &client.MetricsForLabelMatchersResponse{
		Metric: make([]*mimirpb.Metric, 0),
	}

	mergedSet := storage.NewMergeSeriesSet(sets, storage.ChainedSeriesMerge)
	for mergedSet.Next() {
		// Interrupt if the context has been canceled.
		if ctx.Err() != nil {
			return nil, ctx.Err()
		}

		result.Metric = append(result.Metric, &mimirpb.Metric{
			Labels: mimirpb.FromLabelsToLabelAdapters(mergedSet.At().Labels()),
		})
	}

	return result, nil
}

func (i *Ingester) UserStats(ctx context.Context, req *client.UserStatsRequest) (*client.UserStatsResponse, error) {
	if err := i.checkRunning(); err != nil {
		return nil, err
	}

	userID, err := tenant.TenantID(ctx)
	if err != nil {
		return nil, err
	}

	db := i.getTSDB(userID)
	if db == nil {
		return &client.UserStatsResponse{}, nil
	}

	return createUserStats(db), nil
}

func (i *Ingester) AllUserStats(ctx context.Context, req *client.UserStatsRequest) (*client.UsersStatsResponse, error) {
	if err := i.checkRunning(); err != nil {
		return nil, err
	}

	i.tsdbsMtx.RLock()
	defer i.tsdbsMtx.RUnlock()

	users := i.tsdbs

	response := &client.UsersStatsResponse{
		Stats: make([]*client.UserIDStatsResponse, 0, len(users)),
	}
	for userID, db := range users {
		response.Stats = append(response.Stats, &client.UserIDStatsResponse{
			UserId: userID,
			Data:   createUserStats(db),
		})
	}
	return response, nil
}

// we defined to use the limit of 1 MB because we have default limit for the GRPC message that is 4 MB.
// So, 1 MB limit will prevent reaching the limit and won't affect performance significantly.
const labelNamesAndValuesTargetSizeBytes = 1 * 1024 * 1024

func (i *Ingester) LabelNamesAndValues(request *client.LabelNamesAndValuesRequest, server client.Ingester_LabelNamesAndValuesServer) error {
	if err := i.checkRunning(); err != nil {
		return err
	}
	userID, err := tenant.TenantID(server.Context())
	if err != nil {
		return err
	}
	db := i.getTSDB(userID)
	if db == nil {
		return nil
	}
	index, err := db.Head().Index()
	if err != nil {
		return err
	}
	defer index.Close()
	matchers, err := client.FromLabelMatchers(request.GetMatchers())
	if err != nil {
		return err
	}
	return labelNamesAndValues(index, matchers, labelNamesAndValuesTargetSizeBytes, server)
}

// labelValuesCardinalityTargetSizeBytes is the maximum allowed size in bytes for label cardinality response.
// We arbitrarily set it to 1mb to avoid reaching the actual gRPC default limit (4mb).
const labelValuesCardinalityTargetSizeBytes = 1 * 1024 * 1024

func (i *Ingester) LabelValuesCardinality(req *client.LabelValuesCardinalityRequest, srv client.Ingester_LabelValuesCardinalityServer) error {
	if err := i.checkRunning(); err != nil {
		return err
	}
	userID, err := tenant.TenantID(srv.Context())
	if err != nil {
		return err
	}

	db := i.getTSDB(userID)
	if db == nil {
		return nil
	}
	idx, err := db.Head().Index()
	if err != nil {
		return err
	}
	defer idx.Close()

	matchers, err := client.FromLabelMatchers(req.GetMatchers())
	if err != nil {
		return err
	}
	return labelValuesCardinality(
		req.GetLabelNames(),
		matchers,
		idx,
		tsdb.PostingsForMatchers,
		labelValuesCardinalityTargetSizeBytes,
		srv,
	)
}

func createUserStats(db *userTSDB) *client.UserStatsResponse {
	apiRate := db.ingestedAPISamples.Rate()
	ruleRate := db.ingestedRuleSamples.Rate()
	return &client.UserStatsResponse{
		IngestionRate:     apiRate + ruleRate,
		ApiIngestionRate:  apiRate,
		RuleIngestionRate: ruleRate,
		NumSeries:         db.Head().NumSeries(),
	}
}

const queryStreamBatchMessageSize = 1 * 1024 * 1024

// QueryStream streams metrics from a TSDB. This implements the client.IngesterServer interface
func (i *Ingester) QueryStream(req *client.QueryRequest, stream client.Ingester_QueryStreamServer) error {
	if err := i.checkRunning(); err != nil {
		return err
	}

	spanlog, ctx := spanlogger.NewWithLogger(stream.Context(), i.logger, "Ingester.QueryStream")
	defer spanlog.Finish()

	userID, err := tenant.TenantID(ctx)
	if err != nil {
		return err
	}

	from, through, matchers, err := client.FromQueryRequest(req)
	if err != nil {
		return err
	}

	// Check if query sharding is enabled for this query. If so, we need to remove the
	// query sharding label from matchers and pass the shard info down the query execution path.
	shard, matchers, err := sharding.RemoveShardFromMatchers(matchers)
	if err != nil {
		return err
	}

	storageType, matchers, err := removeStorageMatcherAndGetStorageType(matchers)
	if err != nil {
		return err
	}

	ephemeral := storageType == EphemeralStorageLabelValue
	if ephemeral {
		i.metrics.ephemeralQueries.Inc()
	} else {
		i.metrics.queries.Inc()
	}

	db := i.getTSDB(userID)
	if db == nil {
		return nil
	}

	numSamples := 0
	numHistograms := 0
	numSeries := 0

	streamType := QueryStreamSamples
	if i.cfg.StreamChunksWhenUsingBlocks {
		streamType = QueryStreamChunks
	}

	if i.cfg.StreamTypeFn != nil {
		runtimeType := i.cfg.StreamTypeFn()
		switch runtimeType {
		case QueryStreamChunks:
			streamType = QueryStreamChunks
		case QueryStreamSamples:
			streamType = QueryStreamSamples
		default:
			// no change from config value.
		}
	}

	if streamType == QueryStreamChunks {
		level.Debug(spanlog).Log("msg", "using queryStreamChunks")
		numSeries, numSamples, err = i.queryStreamChunks(ctx, db, int64(from), int64(through), matchers, shard, stream, ephemeral)
	} else {
		level.Debug(spanlog).Log("msg", "using queryStreamSamples")
<<<<<<< HEAD
		numSeries, numSamples, numHistograms, err = i.queryStreamSamples(ctx, db, int64(from), int64(through), matchers, shard, stream)
=======
		numSeries, numSamples, err = i.queryStreamSamples(ctx, db, int64(from), int64(through), matchers, shard, stream, ephemeral)
>>>>>>> 4141848b
	}
	if err != nil {
		return err
	}

<<<<<<< HEAD
	i.metrics.queriedSeries.Observe(float64(numSeries))
	i.metrics.queriedSamples.Observe(float64(numSamples))
	i.metrics.queriedHistograms.Observe(float64(numHistograms))
	level.Debug(spanlog).Log("series", numSeries, "samples", numSamples, "histograms", numHistograms)
	return nil
}

func (i *Ingester) queryStreamSamples(ctx context.Context, db *userTSDB, from, through int64, matchers []*labels.Matcher, shard *sharding.ShardSelector, stream client.Ingester_QueryStreamServer) (numSeries, numSamples, numHistograms int, _ error) {
	q, err := db.Querier(ctx, from, through)
=======
	if ephemeral {
		i.metrics.ephemeralQueriedSeries.Observe(float64(numSeries))
		i.metrics.ephemeralQueriedSamples.Observe(float64(numSamples))
	} else {
		i.metrics.queriedSeries.Observe(float64(numSeries))
		i.metrics.queriedSamples.Observe(float64(numSamples))
	}
	level.Debug(spanlog).Log("series", numSeries, "samples", numSamples, "storage", storageType)
	return nil
}

func (i *Ingester) queryStreamSamples(ctx context.Context, db *userTSDB, from, through int64, matchers []*labels.Matcher, shard *sharding.ShardSelector, stream client.Ingester_QueryStreamServer, ephemeral bool) (numSeries, numSamples int, _ error) {
	q, err := db.Querier(ctx, from, through, ephemeral)
>>>>>>> 4141848b
	if err != nil {
		return 0, 0, 0, err
	}
	defer q.Close()

	var hints *storage.SelectHints
	if shard != nil {
		hints = configSelectHintsWithShard(initSelectHints(from, through), shard)
	}

	// It's not required to return sorted series because series are sorted by the Mimir querier.
	ss := q.Select(false, hints, matchers...)
	if ss.Err() != nil {
		return 0, 0, 0, ss.Err()
	}

	timeseries := make([]mimirpb.TimeSeries, 0, queryStreamBatchSize)
	batchSizeBytes := 0
	var it chunkenc.Iterator
	for ss.Next() {
		series := ss.At()

		// convert labels to LabelAdapter
		ts := mimirpb.TimeSeries{
			Labels: mimirpb.FromLabelsToLabelAdapters(series.Labels()),
		}

		it = series.Iterator(it)
		for valType := it.Next(); valType != chunkenc.ValNone; valType = it.Next() {
			if valType == chunkenc.ValFloat {
				t, v := it.At()
				ts.Samples = append(ts.Samples, mimirpb.Sample{
					Value:       v,
					TimestampMs: t,
				})
			} else if valType == chunkenc.ValHistogram {
				t, v := it.AtHistogram()
				ts.Histograms = append(ts.Histograms, mimirpb.FromHistogramToHistogramProto(t, v))
			} else {
				return 0, 0, 0, fmt.Errorf("unsupported value type: %v", valType)
				// TODO(zenador): figure out if we need to implement chunkenc.ValFloatHistogram here
				// tricky as we need to change our histogram proto to accept floats in delta, but those
				// cannot be converted back to histogram.Histogram which is needed in AppendHistogram
				// t, v := it.AtFloatHistogram()
				// ts.Histograms = append(ts.Histograms, mimirpb.FromFloatHistogramToHistogramProto(t, v))
			}
		}
		numSamples += len(ts.Samples)
		numHistograms += len(ts.Histograms)
		numSeries++
		tsSize := ts.Size()

		if (batchSizeBytes > 0 && batchSizeBytes+tsSize > queryStreamBatchMessageSize) || len(timeseries) >= queryStreamBatchSize {
			// Adding this series to the batch would make it too big,
			// flush the data and add it to new batch instead.
			err = client.SendQueryStream(stream, &client.QueryStreamResponse{
				Timeseries: timeseries,
			})
			if err != nil {
				return 0, 0, 0, err
			}

			batchSizeBytes = 0
			timeseries = timeseries[:0]
		}

		timeseries = append(timeseries, ts)
		batchSizeBytes += tsSize
	}

	// Ensure no error occurred while iterating the series set.
	if err := ss.Err(); err != nil {
		return 0, 0, 0, err
	}

	// Final flush any existing metrics
	if batchSizeBytes != 0 {
		err = client.SendQueryStream(stream, &client.QueryStreamResponse{
			Timeseries: timeseries,
		})
		if err != nil {
			return 0, 0, 0, err
		}
	}

	return numSeries, numSamples, numHistograms, nil
}

// queryStreamChunks streams metrics from a TSDB. This implements the client.IngesterServer interface
func (i *Ingester) queryStreamChunks(ctx context.Context, db *userTSDB, from, through int64, matchers []*labels.Matcher, shard *sharding.ShardSelector, stream client.Ingester_QueryStreamServer, ephemeral bool) (numSeries, numSamples int, _ error) {
	var q storage.ChunkQuerier
	var err error
	if i.limits.OutOfOrderTimeWindow(db.userID) > 0 {
		q, err = db.UnorderedChunkQuerier(ctx, from, through, ephemeral)
	} else {
		q, err = db.ChunkQuerier(ctx, from, through, ephemeral)
	}
	if err != nil {
		return 0, 0, err
	}
	defer q.Close()

	// Disable chunks trimming, so that we don't have to rewrite chunks which have samples outside
	// the requested from/through range. PromQL engine can handle it.
	hints := initSelectHints(from, through)
	hints = configSelectHintsWithShard(hints, shard)
	hints = configSelectHintsWithDisabledTrimming(hints)

	// It's not required to return sorted series because series are sorted by the Mimir querier.
	ss := q.Select(false, hints, matchers...)
	if ss.Err() != nil {
		return 0, 0, ss.Err()
	}

	chunkSeries := make([]client.TimeSeriesChunk, 0, queryStreamBatchSize)
	batchSizeBytes := 0
	var it chunks.Iterator
	for ss.Next() {
		series := ss.At()

		// convert labels to LabelAdapter
		ts := client.TimeSeriesChunk{
			Labels: mimirpb.FromLabelsToLabelAdapters(series.Labels()),
		}

		it = series.Iterator(it)
		for it.Next() {
			// Chunks are ordered by min time.
			meta := it.At()

			// It is not guaranteed that chunk returned by iterator is populated.
			// For now just return error. We could also try to figure out how to read the chunk.
			if meta.Chunk == nil {
				return 0, 0, errors.Errorf("unfilled chunk returned from TSDB chunk querier")
			}

			ch := client.Chunk{
				StartTimestampMs: meta.MinTime,
				EndTimestampMs:   meta.MaxTime,
				Data:             meta.Chunk.Bytes(),
			}

			switch meta.Chunk.Encoding() {
			case chunkenc.EncXOR:
				ch.Encoding = int32(chunk.PrometheusXorChunk)
			case chunkenc.EncHistogram:
				ch.Encoding = int32(chunk.PrometheusHistogramChunk)
			default:
				return 0, 0, errors.Errorf("unknown chunk encoding from TSDB chunk querier: %v", meta.Chunk.Encoding())
			}

			ts.Chunks = append(ts.Chunks, ch)
			numSamples += meta.Chunk.NumSamples()
		}
		numSeries++
		tsSize := ts.Size()

		if (batchSizeBytes > 0 && batchSizeBytes+tsSize > queryStreamBatchMessageSize) || len(chunkSeries) >= queryStreamBatchSize {
			// Adding this series to the batch would make it too big,
			// flush the data and add it to new batch instead.
			err = client.SendQueryStream(stream, &client.QueryStreamResponse{
				Chunkseries: chunkSeries,
			})
			if err != nil {
				return 0, 0, err
			}

			batchSizeBytes = 0
			chunkSeries = chunkSeries[:0]
		}

		chunkSeries = append(chunkSeries, ts)
		batchSizeBytes += tsSize
	}

	// Ensure no error occurred while iterating the series set.
	if err := ss.Err(); err != nil {
		return 0, 0, err
	}

	// Final flush any existing metrics
	if batchSizeBytes != 0 {
		err = client.SendQueryStream(stream, &client.QueryStreamResponse{
			Chunkseries: chunkSeries,
		})
		if err != nil {
			return 0, 0, err
		}
	}

	return numSeries, numSamples, nil
}

func (i *Ingester) getTSDB(userID string) *userTSDB {
	i.tsdbsMtx.RLock()
	defer i.tsdbsMtx.RUnlock()
	db := i.tsdbs[userID]
	return db
}

// List all users for which we have a TSDB. We do it here in order
// to keep the mutex locked for the shortest time possible.
func (i *Ingester) getTSDBUsers() []string {
	i.tsdbsMtx.RLock()
	defer i.tsdbsMtx.RUnlock()

	ids := make([]string, 0, len(i.tsdbs))
	for userID := range i.tsdbs {
		ids = append(ids, userID)
	}

	return ids
}

func (i *Ingester) getOrCreateTSDB(userID string, force bool) (*userTSDB, error) {
	db := i.getTSDB(userID)
	if db != nil {
		return db, nil
	}

	i.tsdbsMtx.Lock()
	defer i.tsdbsMtx.Unlock()

	// Check again for DB in the event it was created in-between locks
	var ok bool
	db, ok = i.tsdbs[userID]
	if ok {
		return db, nil
	}

	// We're ready to create the TSDB, however we must be sure that the ingester
	// is in the ACTIVE state, otherwise it may conflict with the transfer in/out.
	// The TSDB is created when the first series is pushed and this shouldn't happen
	// to a non-ACTIVE ingester, however we want to protect from any bug, cause we
	// may have data loss or TSDB WAL corruption if the TSDB is created before/during
	// a transfer in occurs.
	if ingesterState := i.lifecycler.GetState(); !force && ingesterState != ring.ACTIVE {
		return nil, fmt.Errorf(errTSDBCreateIncompatibleState, ingesterState)
	}

	gl := i.getInstanceLimits()
	if gl != nil && gl.MaxInMemoryTenants > 0 {
		if users := int64(len(i.tsdbs)); users >= gl.MaxInMemoryTenants {
			return nil, errMaxTenantsReached
		}
	}

	// Create the database and a shipper for a user
	db, err := i.createTSDB(userID)
	if err != nil {
		return nil, err
	}

	// Add the db to list of user databases
	i.tsdbs[userID] = db
	i.metrics.memUsers.Inc()

	return db, nil
}

// createTSDB creates a TSDB for a given userID, and returns the created db.
func (i *Ingester) createTSDB(userID string) (*userTSDB, error) {
	tsdbPromReg := prometheus.NewRegistry()
	udir := i.cfg.BlocksStorageConfig.TSDB.BlocksDir(userID)
	userLogger := util_log.WithUserID(userID, i.logger)

	blockRanges := i.cfg.BlocksStorageConfig.TSDB.BlockRanges.ToMilliseconds()
	matchersConfig := i.limits.ActiveSeriesCustomTrackersConfig(userID)

	userDB := &userTSDB{
		userID:              userID,
		activeSeries:        activeseries.NewActiveSeries(activeseries.NewMatchers(matchersConfig), i.cfg.ActiveSeriesMetricsIdleTimeout),
		seriesInMetric:      newMetricCounter(i.limiter, i.cfg.getIgnoreSeriesLimitForMetricNamesMap()),
		ingestedAPISamples:  util_math.NewEWMARate(0.2, i.cfg.RateUpdatePeriod),
		ingestedRuleSamples: util_math.NewEWMARate(0.2, i.cfg.RateUpdatePeriod),
		instanceLimitsFn:    i.getInstanceLimits,
		instanceSeriesCount: &i.seriesCount,
		blockMinRetention:   i.cfg.BlocksStorageConfig.TSDB.Retention,
	}

	maxExemplars := i.limiter.convertGlobalToLocalLimit(userID, i.limits.MaxGlobalExemplarsPerUser(userID))
	oooTW := time.Duration(i.limits.OutOfOrderTimeWindow(userID))
	// Create a new user database
	const storageKey = "storage"
	db, err := tsdb.Open(udir, log.With(userLogger, storageKey, "persistent"), tsdbPromReg, &tsdb.Options{
		RetentionDuration:                 i.cfg.BlocksStorageConfig.TSDB.Retention.Milliseconds(),
		MinBlockDuration:                  blockRanges[0],
		MaxBlockDuration:                  blockRanges[len(blockRanges)-1],
		NoLockfile:                        true,
		StripeSize:                        i.cfg.BlocksStorageConfig.TSDB.StripeSize,
		HeadChunksWriteBufferSize:         i.cfg.BlocksStorageConfig.TSDB.HeadChunksWriteBufferSize,
		HeadChunksEndTimeVariance:         i.cfg.BlocksStorageConfig.TSDB.HeadChunksEndTimeVariance,
		WALCompression:                    i.cfg.BlocksStorageConfig.TSDB.WALCompressionEnabled,
		WALSegmentSize:                    i.cfg.BlocksStorageConfig.TSDB.WALSegmentSizeBytes,
		SeriesLifecycleCallback:           userDB,
		BlocksToDelete:                    userDB.blocksToDelete,
		EnableExemplarStorage:             true, // enable for everyone so we can raise the limit later
		MaxExemplars:                      int64(maxExemplars),
		SeriesHashCache:                   i.seriesHashCache,
		EnableMemorySnapshotOnShutdown:    i.cfg.BlocksStorageConfig.TSDB.MemorySnapshotOnShutdown,
		IsolationDisabled:                 true,
		HeadChunksWriteQueueSize:          i.cfg.BlocksStorageConfig.TSDB.HeadChunksWriteQueueSize,
		AllowOverlappingCompaction:        false,                // always false since Mimir only uploads lvl 1 compacted blocks
		OutOfOrderTimeWindow:              oooTW.Milliseconds(), // The unit must be same as our timestamps.
		OutOfOrderCapMax:                  int64(i.cfg.BlocksStorageConfig.TSDB.OutOfOrderCapacityMax),
		HeadPostingsForMatchersCacheTTL:   i.cfg.BlocksStorageConfig.TSDB.HeadPostingsForMatchersCacheTTL,
		HeadPostingsForMatchersCacheSize:  i.cfg.BlocksStorageConfig.TSDB.HeadPostingsForMatchersCacheSize,
		HeadPostingsForMatchersCacheForce: i.cfg.BlocksStorageConfig.TSDB.HeadPostingsForMatchersCacheForce,
		EnableNativeHistograms:            i.limits.AcceptNativeHistograms(userID),
	}, nil)
	if err != nil {
		return nil, errors.Wrapf(err, "failed to open TSDB: %s", udir)
	}
	db.DisableCompactions() // we will compact on our own schedule

	// Run compaction before using this TSDB. If there is data in head that needs to be put into blocks,
	// this will actually create the blocks. If there is no data (empty TSDB), this is a no-op, although
	// local blocks compaction may still take place if configured.
	level.Info(userLogger).Log("msg", "Running compaction after WAL replay")
	err = db.Compact()
	if err != nil {
		return nil, errors.Wrapf(err, "failed to compact TSDB: %s", udir)
	}

	userDB.db = db
	// We set the limiter here because we don't want to limit
	// series during WAL replay.
	userDB.limiter = i.limiter

	if db.Head().NumSeries() > 0 {
		// If there are series in the head, use max time from head. If this time is too old,
		// TSDB will be eligible for flushing and closing sooner, unless more data is pushed to it quickly.
		userDB.setLastUpdate(util.TimeFromMillis(db.Head().MaxTime()))
	} else {
		// If head is empty (eg. new TSDB), don't close it right after.
		userDB.setLastUpdate(time.Now())
	}

	// Create a new shipper for this database
	if i.cfg.BlocksStorageConfig.TSDB.IsBlocksShippingEnabled() {
		userDB.shipper = NewShipper(
			userLogger,
			tsdbPromReg,
			udir,
			bucket.NewUserBucketClient(userID, i.bucket, i.limits),
			metadata.ReceiveSource,
		)

		// Initialise the shipper blocks cache.
		if err := userDB.updateCachedShippedBlocks(); err != nil {
			level.Error(userLogger).Log("msg", "failed to update cached shipped blocks after shipper initialisation", "err", err)
		}
	}

	i.tsdbMetrics.setRegistryForUser(userID, tsdbPromReg)

	userDB.ephemeralSeriesRetentionPeriod = i.cfg.BlocksStorageConfig.EphemeralTSDB.Retention
	userDB.ephemeralFactory = func() (*tsdb.Head, error) {
		// TODO: check user limit for ephemeral series. If it's 0, don't create head and return error.

		headOptions := &tsdb.HeadOptions{
			ChunkRange:                     i.cfg.BlocksStorageConfig.EphemeralTSDB.Retention.Milliseconds(),
			ChunkDirRoot:                   filepath.Join(udir, "ephemeral_chunks"),
			ChunkPool:                      nil,
			ChunkWriteBufferSize:           i.cfg.BlocksStorageConfig.EphemeralTSDB.HeadChunksWriteBufferSize,
			ChunkEndTimeVariance:           i.cfg.BlocksStorageConfig.EphemeralTSDB.HeadChunksEndTimeVariance,
			ChunkWriteQueueSize:            i.cfg.BlocksStorageConfig.EphemeralTSDB.HeadChunksWriteQueueSize,
			StripeSize:                     i.cfg.BlocksStorageConfig.EphemeralTSDB.StripeSize,
			SeriesCallback:                 nil, // TODO: handle limits.
			EnableExemplarStorage:          false,
			EnableMemorySnapshotOnShutdown: false,
			IsolationDisabled:              true,
			PostingsForMatchersCacheTTL:    i.cfg.BlocksStorageConfig.EphemeralTSDB.HeadPostingsForMatchersCacheTTL,
			PostingsForMatchersCacheSize:   i.cfg.BlocksStorageConfig.EphemeralTSDB.HeadPostingsForMatchersCacheSize,
			PostingsForMatchersCacheForce:  i.cfg.BlocksStorageConfig.EphemeralTSDB.HeadPostingsForMatchersCacheForce,
		}

		headOptions.MaxExemplars.Store(0)
		headOptions.OutOfOrderTimeWindow.Store(0)
		headOptions.OutOfOrderCapMax.Store(int64(tsdb.DefaultOutOfOrderCapMax)) // We need to set this, despite OOO time window being 0.
		headOptions.EnableNativeHistograms.Store(false)

		h, err := tsdb.NewHead(prometheus.WrapRegistererWithPrefix(ephemeralPrometheusMetricsPrefix, tsdbPromReg), log.With(userLogger, storageKey, "ephemeral"), nil, nil, headOptions, nil)
		if err != nil {
			return nil, err
		}

		i.metrics.memEphemeralUsers.Inc()

		// Don't allow ingestion of old samples into ephemeral storage.
		h.SetMinValidTime(time.Now().Add(-i.cfg.BlocksStorageConfig.EphemeralTSDB.Retention).UnixMilli())
		return h, nil
	}

	return userDB, nil
}

func (i *Ingester) closeAllTSDB() {
	i.tsdbsMtx.Lock()

	wg := &sync.WaitGroup{}
	wg.Add(len(i.tsdbs))

	// Concurrently close all users TSDB
	for userID, userDB := range i.tsdbs {
		userID := userID

		go func(db *userTSDB) {
			defer wg.Done()

			ephemeral := db.hasEphemeralStorage()

			if err := db.Close(); err != nil {
				level.Warn(i.logger).Log("msg", "unable to close TSDB", "err", err, "user", userID)
				return
			}

			// Now that the TSDB has been closed, we should remove it from the
			// set of open ones. This lock acquisition doesn't deadlock with the
			// outer one, because the outer one is released as soon as all go
			// routines are started.
			i.tsdbsMtx.Lock()
			delete(i.tsdbs, userID)
			i.tsdbsMtx.Unlock()

			i.metrics.memUsers.Dec()
			i.metrics.deletePerUserCustomTrackerMetrics(userID, db.activeSeries.CurrentMatcherNames())
			if ephemeral {
				i.metrics.memEphemeralUsers.Dec()
			}
		}(userDB)
	}

	// Wait until all Close() completed
	i.tsdbsMtx.Unlock()
	wg.Wait()
}

// openExistingTSDB walks the user tsdb dir, and opens a tsdb for each user. This may start a WAL replay, so we limit the number of
// concurrently opening TSDB.
func (i *Ingester) openExistingTSDB(ctx context.Context) error {
	level.Info(i.logger).Log("msg", "opening existing TSDBs")

	queue := make(chan string)
	group, groupCtx := errgroup.WithContext(ctx)

	// Create a pool of workers which will open existing TSDBs.
	for n := 0; n < i.cfg.BlocksStorageConfig.TSDB.MaxTSDBOpeningConcurrencyOnStartup; n++ {
		group.Go(func() error {
			for userID := range queue {
				startTime := time.Now()

				db, err := i.createTSDB(userID)
				if err != nil {
					level.Error(i.logger).Log("msg", "unable to open TSDB", "err", err, "user", userID)
					return errors.Wrapf(err, "unable to open TSDB for user %s", userID)
				}

				// Add the database to the map of user databases
				i.tsdbsMtx.Lock()
				i.tsdbs[userID] = db
				i.tsdbsMtx.Unlock()
				i.metrics.memUsers.Inc()

				i.metrics.walReplayTime.Observe(time.Since(startTime).Seconds())
			}

			return nil
		})
	}

	// Spawn a goroutine to find all users with a TSDB on the filesystem.
	group.Go(func() error {
		// Close the queue once filesystem walking is done.
		defer close(queue)

		walkErr := filepath.Walk(i.cfg.BlocksStorageConfig.TSDB.Dir, func(path string, info os.FileInfo, err error) error {
			if err != nil {
				// If the root directory doesn't exist, we're OK (not needed to be created upfront).
				if os.IsNotExist(err) && path == i.cfg.BlocksStorageConfig.TSDB.Dir {
					return filepath.SkipDir
				}

				level.Error(i.logger).Log("msg", "an error occurred while iterating the filesystem storing TSDBs", "path", path, "err", err)
				return errors.Wrapf(err, "an error occurred while iterating the filesystem storing TSDBs at %s", path)
			}

			// Skip root dir and all other files
			if path == i.cfg.BlocksStorageConfig.TSDB.Dir || !info.IsDir() {
				return nil
			}

			// Top level directories are assumed to be user TSDBs
			userID := info.Name()
			f, err := os.Open(path)
			if err != nil {
				level.Error(i.logger).Log("msg", "unable to open TSDB dir", "err", err, "user", userID, "path", path)
				return errors.Wrapf(err, "unable to open TSDB dir %s for user %s", path, userID)
			}
			defer f.Close()

			// If the dir is empty skip it
			if _, err := f.Readdirnames(1); err != nil {
				if errors.Is(err, io.EOF) {
					return filepath.SkipDir
				}

				level.Error(i.logger).Log("msg", "unable to read TSDB dir", "err", err, "user", userID, "path", path)
				return errors.Wrapf(err, "unable to read TSDB dir %s for user %s", path, userID)
			}

			// Enqueue the user to be processed.
			select {
			case queue <- userID:
				// Nothing to do.
			case <-groupCtx.Done():
				// Interrupt in case a failure occurred in another goroutine.
				return nil
			}

			// Don't descend into subdirectories.
			return filepath.SkipDir
		})

		return errors.Wrapf(walkErr, "unable to walk directory %s containing existing TSDBs", i.cfg.BlocksStorageConfig.TSDB.Dir)
	})

	// Wait for all workers to complete.
	err := group.Wait()
	if err != nil {
		level.Error(i.logger).Log("msg", "error while opening existing TSDBs", "err", err)
		return err
	}

	// Update the usage statistics once all TSDBs have been opened.
	i.updateUsageStats()

	level.Info(i.logger).Log("msg", "successfully opened existing TSDBs")
	return nil
}

// getMemorySeriesMetric returns the total number of in-memory series across all open TSDBs.
func (i *Ingester) getMemorySeriesMetric() float64 {
	if err := i.checkRunning(); err != nil {
		return 0
	}

	i.tsdbsMtx.RLock()
	defer i.tsdbsMtx.RUnlock()

	count := uint64(0)
	for _, db := range i.tsdbs {
		count += db.Head().NumSeries()
	}

	return float64(count)
}

// getEphemeralSeriesMetric returns the total number of in-memory series in ephemeral storage across all tenants.
func (i *Ingester) getEphemeralSeriesMetric() float64 {
	if err := i.checkRunning(); err != nil {
		return 0
	}

	i.tsdbsMtx.RLock()
	defer i.tsdbsMtx.RUnlock()

	count := uint64(0)
	for _, db := range i.tsdbs {
		eph := db.getEphemeralStorage()
		if eph != nil {
			count += eph.NumSeries()
		}
	}

	return float64(count)
}

// getOldestUnshippedBlockMetric returns the unix timestamp of the oldest unshipped block or
// 0 if all blocks have been shipped.
func (i *Ingester) getOldestUnshippedBlockMetric() float64 {
	i.tsdbsMtx.RLock()
	defer i.tsdbsMtx.RUnlock()

	oldest := uint64(0)
	for _, db := range i.tsdbs {
		if ts := db.getOldestUnshippedBlockTime(); oldest == 0 || ts < oldest {
			oldest = ts
		}
	}

	return float64(oldest / 1000)
}

func (i *Ingester) shipBlocksLoop(ctx context.Context) error {
	// We add a slight jitter to make sure that if the head compaction interval and ship interval are set to the same
	// value they don't clash (if they both continuously run at the same exact time, the head compaction may not run
	// because can't successfully change the state).
	shipTicker := time.NewTicker(util.DurationWithJitter(i.cfg.BlocksStorageConfig.TSDB.ShipInterval, 0.01))
	defer shipTicker.Stop()

	for {
		select {
		case <-shipTicker.C:
			i.shipBlocks(ctx, nil)

		case req := <-i.shipTrigger:
			i.shipBlocks(ctx, req.users)
			close(req.callback) // Notify back.

		case <-ctx.Done():
			return nil
		}
	}
}

// shipBlocks runs shipping for all users.
func (i *Ingester) shipBlocks(ctx context.Context, allowed *util.AllowedTenants) {
	// Do not ship blocks if the ingester is PENDING or JOINING. It's
	// particularly important for the JOINING state because there could
	// be a blocks transfer in progress (from another ingester) and if we
	// run the shipper in such state we could end up with race conditions.
	if i.lifecycler != nil {
		if ingesterState := i.lifecycler.GetState(); ingesterState == ring.PENDING || ingesterState == ring.JOINING {
			level.Info(i.logger).Log("msg", "TSDB blocks shipping has been skipped because of the current ingester state", "state", ingesterState)
			return
		}
	}

	// Number of concurrent workers is limited in order to avoid to concurrently sync a lot
	// of tenants in a large cluster.
	_ = concurrency.ForEachUser(ctx, i.getTSDBUsers(), i.cfg.BlocksStorageConfig.TSDB.ShipConcurrency, func(ctx context.Context, userID string) error {
		if !allowed.IsAllowed(userID) {
			return nil
		}

		// Get the user's DB. If the user doesn't exist, we skip it.
		userDB := i.getTSDB(userID)
		if userDB == nil || userDB.shipper == nil {
			return nil
		}

		if userDB.deletionMarkFound.Load() {
			return nil
		}

		if time.Since(time.Unix(userDB.lastDeletionMarkCheck.Load(), 0)) > mimir_tsdb.DeletionMarkCheckInterval {
			// Even if check fails with error, we don't want to repeat it too often.
			userDB.lastDeletionMarkCheck.Store(time.Now().Unix())

			deletionMarkExists, err := mimir_tsdb.TenantDeletionMarkExists(ctx, i.bucket, userID)
			if err != nil {
				// If we cannot check for deletion mark, we continue anyway, even though in production shipper will likely fail too.
				// This however simplifies unit tests, where tenant deletion check is enabled by default, but tests don't setup bucket.
				level.Warn(i.logger).Log("msg", "failed to check for tenant deletion mark before shipping blocks", "user", userID, "err", err)
			} else if deletionMarkExists {
				userDB.deletionMarkFound.Store(true)

				level.Info(i.logger).Log("msg", "tenant deletion mark exists, not shipping blocks", "user", userID)
				return nil
			}
		}

		// Run the shipper's Sync() to upload unshipped blocks. Make sure the TSDB state is active, in order to
		// avoid any race condition with closing idle TSDBs.
		if !userDB.casState(active, activeShipping) {
			level.Info(i.logger).Log("msg", "shipper skipped because the TSDB is not active", "user", userID)
			return nil
		}
		defer userDB.casState(activeShipping, active)

		uploaded, err := userDB.shipper.Sync(ctx)
		if err != nil {
			level.Warn(i.logger).Log("msg", "shipper failed to synchronize TSDB blocks with the storage", "user", userID, "uploaded", uploaded, "err", err)
		} else {
			level.Debug(i.logger).Log("msg", "shipper successfully synchronized TSDB blocks with storage", "user", userID, "uploaded", uploaded)
		}

		// The shipper meta file could be updated even if the Sync() returned an error,
		// so it's safer to update it each time at least a block has been uploaded.
		// Moreover, the shipper meta file could be updated even if no blocks are uploaded
		// (eg. blocks removed due to retention) but doesn't cause any harm not updating
		// the cached list of blocks in such case, so we're not handling it.
		if uploaded > 0 {
			if err := userDB.updateCachedShippedBlocks(); err != nil {
				level.Error(i.logger).Log("msg", "failed to update cached shipped blocks after shipper synchronisation", "user", userID, "err", err)
			}
		}

		return nil
	})
}

func (i *Ingester) compactionLoop(ctx context.Context) error {
	ticker := time.NewTicker(i.cfg.BlocksStorageConfig.TSDB.HeadCompactionInterval)
	defer ticker.Stop()

	for ctx.Err() == nil {
		select {
		case <-ticker.C:
			i.compactBlocks(ctx, false, nil)

		case req := <-i.forceCompactTrigger:
			i.compactBlocks(ctx, true, req.users)
			close(req.callback) // Notify back.

		case <-ctx.Done():
			return nil
		}
	}
	return nil
}

// Compacts all compactable blocks. Force flag will force compaction even if head is not compactable yet.
func (i *Ingester) compactBlocks(ctx context.Context, force bool, allowed *util.AllowedTenants) {
	// Don't compact TSDB blocks while JOINING as there may be ongoing blocks transfers.
	// Compaction loop is not running in LEAVING state, so if we get here in LEAVING state, we're flushing blocks.
	if i.lifecycler != nil {
		if ingesterState := i.lifecycler.GetState(); ingesterState == ring.JOINING {
			level.Info(i.logger).Log("msg", "TSDB blocks compaction has been skipped because of the current ingester state", "state", ingesterState)
			return
		}
	}

	_ = concurrency.ForEachUser(ctx, i.getTSDBUsers(), i.cfg.BlocksStorageConfig.TSDB.HeadCompactionConcurrency, func(ctx context.Context, userID string) error {
		if !allowed.IsAllowed(userID) {
			return nil
		}

		userDB := i.getTSDB(userID)
		if userDB == nil {
			return nil
		}

		// Don't do anything, if there is nothing to compact.
		h := userDB.Head()
		if h.NumSeries() == 0 {
			return nil
		}

		var err error

		i.metrics.compactionsTriggered.Inc()

		reason := ""
		switch {
		case force:
			reason = "forced"
			err = userDB.compactHead(i.cfg.BlocksStorageConfig.TSDB.BlockRanges[0].Milliseconds())

		case i.compactionIdleTimeout > 0 && userDB.isIdle(time.Now(), i.compactionIdleTimeout):
			reason = "idle"
			level.Info(i.logger).Log("msg", "TSDB is idle, forcing compaction", "user", userID)
			err = userDB.compactHead(i.cfg.BlocksStorageConfig.TSDB.BlockRanges[0].Milliseconds())

		default:
			reason = "regular"
			err = userDB.Compact(time.Now())
		}

		if err != nil {
			i.metrics.compactionsFailed.Inc()
			level.Warn(i.logger).Log("msg", "TSDB blocks compaction for user has failed", "user", userID, "err", err, "compactReason", reason)
		} else {
			level.Debug(i.logger).Log("msg", "TSDB blocks compaction completed successfully", "user", userID, "compactReason", reason)
		}

		return nil
	})
}

func (i *Ingester) closeAndDeleteIdleUserTSDBs(ctx context.Context) error {
	for _, userID := range i.getTSDBUsers() {
		if ctx.Err() != nil {
			return nil
		}

		result := i.closeAndDeleteUserTSDBIfIdle(userID)

		i.metrics.idleTsdbChecks.WithLabelValues(string(result)).Inc()
	}

	return nil
}

func (i *Ingester) closeAndDeleteUserTSDBIfIdle(userID string) tsdbCloseCheckResult {
	userDB := i.getTSDB(userID)
	if userDB == nil || userDB.shipper == nil {
		// We will not delete local data when not using shipping to storage.
		return tsdbShippingDisabled
	}

	if result := userDB.shouldCloseTSDB(i.cfg.BlocksStorageConfig.TSDB.CloseIdleTSDBTimeout); !result.shouldClose() {
		return result
	}

	// This disables pushes and force-compactions. Not allowed to close while shipping is in progress.
	if !userDB.casState(active, closing) {
		return tsdbNotActive
	}

	// If TSDB is fully closed, we will set state to 'closed', which will prevent this defered closing -> active transition.
	defer userDB.casState(closing, active)

	// Make sure we don't ignore any possible inflight pushes.
	userDB.pushesInFlight.Wait()

	// Verify again, things may have changed during the checks and pushes.
	tenantDeleted := false
	if result := userDB.shouldCloseTSDB(i.cfg.BlocksStorageConfig.TSDB.CloseIdleTSDBTimeout); !result.shouldClose() {
		// This will also change TSDB state back to active (via defer above).
		return result
	} else if result == tsdbTenantMarkedForDeletion {
		tenantDeleted = true
	}

	// At this point there are no more pushes to TSDB, and no possible compaction. Normally TSDB is empty,
	// but if we're closing TSDB because of tenant deletion mark, then it may still contain some series.
	// We need to remove these series from series count.
	i.seriesCount.Sub(int64(userDB.Head().NumSeries()))

	dir := userDB.db.Dir()

	ephemeral := userDB.hasEphemeralStorage()

	if err := userDB.Close(); err != nil {
		level.Error(i.logger).Log("msg", "failed to close idle TSDB", "user", userID, "err", err)
		return tsdbCloseFailed
	}

	level.Info(i.logger).Log("msg", "closed idle TSDB", "user", userID)

	// This will prevent going back to "active" state in deferred statement.
	userDB.casState(closing, closed)

	// Only remove user from TSDBState when everything is cleaned up
	// This will prevent concurrency problems when cortex are trying to open new TSDB - Ie: New request for a given tenant
	// came in - while closing the tsdb for the same tenant.
	// If this happens now, the request will get reject as the push will not be able to acquire the lock as the tsdb will be
	// in closed state
	defer func() {
		i.tsdbsMtx.Lock()
		delete(i.tsdbs, userID)
		i.tsdbsMtx.Unlock()
	}()

	i.metrics.memUsers.Dec()
	if ephemeral {
		i.metrics.memEphemeralUsers.Dec()
	}
	i.tsdbMetrics.removeRegistryForUser(userID)

	i.deleteUserMetadata(userID)
	i.metrics.deletePerUserMetrics(userID)
	i.metrics.deletePerUserCustomTrackerMetrics(userID, userDB.activeSeries.CurrentMatcherNames())

	// And delete local data.
	if err := os.RemoveAll(dir); err != nil {
		level.Error(i.logger).Log("msg", "failed to delete local TSDB", "user", userID, "err", err)
		return tsdbDataRemovalFailed
	}

	if tenantDeleted {
		level.Info(i.logger).Log("msg", "deleted local TSDB, user marked for deletion", "user", userID, "dir", dir)
		return tsdbTenantMarkedForDeletion
	}

	level.Info(i.logger).Log("msg", "deleted local TSDB, due to being idle", "user", userID, "dir", dir)
	return tsdbIdleClosed
}

func (i *Ingester) RemoveGroupMetricsForUser(userID, group string) {
	i.metrics.deletePerGroupMetricsForUser(userID, group)
}

// TransferOut implements ring.FlushTransferer.
func (i *Ingester) TransferOut(_ context.Context) error {
	return ring.ErrTransferDisabled
}

// This method will flush all data. It is called as part of Lifecycler's shutdown (if flush on shutdown is configured), or from the flusher.
//
// When called as during Lifecycler shutdown, this happens as part of normal Ingester shutdown (see stopping method).
// Samples are not received at this stage. Compaction and Shipping loops have already been stopped as well.
//
// When used from flusher, ingester is constructed in a way that compaction, shipping and receiving of samples is never started.
func (i *Ingester) Flush() {
	level.Info(i.logger).Log("msg", "starting to flush and ship TSDB blocks")

	ctx := context.Background()

	i.compactBlocks(ctx, true, nil)
	if i.cfg.BlocksStorageConfig.TSDB.IsBlocksShippingEnabled() {
		i.shipBlocks(ctx, nil)
	}

	level.Info(i.logger).Log("msg", "finished flushing and shipping TSDB blocks")
}

const (
	tenantParam = "tenant"
	waitParam   = "wait"
)

// Blocks version of Flush handler. It force-compacts blocks, and triggers shipping.
func (i *Ingester) FlushHandler(w http.ResponseWriter, r *http.Request) {
	err := r.ParseForm()
	if err != nil {
		level.Warn(i.logger).Log("msg", "failed to parse HTTP request in flush handler", "err", err)
		w.WriteHeader(http.StatusBadRequest)
		return
	}

	tenants := r.Form[tenantParam]

	allowedUsers := util.NewAllowedTenants(tenants, nil)
	run := func() {
		ingCtx := i.BasicService.ServiceContext()
		if ingCtx == nil || ingCtx.Err() != nil {
			level.Info(i.logger).Log("msg", "flushing TSDB blocks: ingester not running, ignoring flush request")
			return
		}

		compactionCallbackCh := make(chan struct{})

		level.Info(i.logger).Log("msg", "flushing TSDB blocks: triggering compaction")
		select {
		case i.forceCompactTrigger <- requestWithUsersAndCallback{users: allowedUsers, callback: compactionCallbackCh}:
			// Compacting now.
		case <-ingCtx.Done():
			level.Warn(i.logger).Log("msg", "failed to compact TSDB blocks, ingester not running anymore")
			return
		}

		// Wait until notified about compaction being finished.
		select {
		case <-compactionCallbackCh:
			level.Info(i.logger).Log("msg", "finished compacting TSDB blocks")
		case <-ingCtx.Done():
			level.Warn(i.logger).Log("msg", "failed to compact TSDB blocks, ingester not running anymore")
			return
		}

		if i.cfg.BlocksStorageConfig.TSDB.IsBlocksShippingEnabled() {
			shippingCallbackCh := make(chan struct{}) // must be new channel, as compactionCallbackCh is closed now.

			level.Info(i.logger).Log("msg", "flushing TSDB blocks: triggering shipping")

			select {
			case i.shipTrigger <- requestWithUsersAndCallback{users: allowedUsers, callback: shippingCallbackCh}:
				// shipping now
			case <-ingCtx.Done():
				level.Warn(i.logger).Log("msg", "failed to ship TSDB blocks, ingester not running anymore")
				return
			}

			// Wait until shipping finished.
			select {
			case <-shippingCallbackCh:
				level.Info(i.logger).Log("msg", "shipping of TSDB blocks finished")
			case <-ingCtx.Done():
				level.Warn(i.logger).Log("msg", "failed to ship TSDB blocks, ingester not running anymore")
				return
			}
		}

		level.Info(i.logger).Log("msg", "flushing TSDB blocks: finished")
	}

	if len(r.Form[waitParam]) > 0 && r.Form[waitParam][0] == "true" {
		// Run synchronously. This simplifies and speeds up tests.
		run()
	} else {
		go run()
	}

	w.WriteHeader(http.StatusNoContent)
}

func newIngestErr(errID globalerror.ID, errMsg string, timestamp model.Time, labels []mimirpb.LabelAdapter) error {
	return fmt.Errorf("%v. The affected sample has timestamp %s and is from series %s", errID.Message(errMsg), timestamp.Time().UTC().Format(time.RFC3339Nano), mimirpb.FromLabelAdaptersToLabels(labels).String())
}

func newIngestErrSampleTimestampTooOld(timestamp model.Time, labels []mimirpb.LabelAdapter) error {
	return newIngestErr(globalerror.SampleTimestampTooOld, "the sample has been rejected because its timestamp is too old", timestamp, labels)
}

func newIngestErrSampleTimestampTooOldOOOEnabled(timestamp model.Time, labels []mimirpb.LabelAdapter, oooTimeWindow model.Duration) error {
	return newIngestErr(globalerror.SampleTimestampTooOld, fmt.Sprintf("the sample has been rejected because another sample with a more recent timestamp has already been ingested and this sample is beyond the out-of-order time window of %s", oooTimeWindow.String()), timestamp, labels)
}

func newIngestErrSampleOutOfOrder(timestamp model.Time, labels []mimirpb.LabelAdapter) error {
	return newIngestErr(globalerror.SampleOutOfOrder, "the sample has been rejected because another sample with a more recent timestamp has already been ingested and out-of-order samples are not allowed", timestamp, labels)
}

func newIngestErrSampleDuplicateTimestamp(timestamp model.Time, labels []mimirpb.LabelAdapter) error {
	return newIngestErr(globalerror.SampleDuplicateTimestamp, "the sample has been rejected because another sample with the same timestamp, but a different value, has already been ingested", timestamp, labels)
}

func newIngestErrExemplarMissingSeries(timestamp model.Time, seriesLabels, exemplarLabels []mimirpb.LabelAdapter) error {
	return fmt.Errorf("%v. The affected exemplar is %s with timestamp %s for series %s",
		globalerror.ExemplarSeriesMissing.Message("the exemplar has been rejected because the related series has not been ingested yet"),
		mimirpb.FromLabelAdaptersToLabels(exemplarLabels).String(),
		timestamp.Time().UTC().Format(time.RFC3339Nano),
		mimirpb.FromLabelAdaptersToLabels(seriesLabels).String(),
	)
}

func wrappedTSDBIngestExemplarOtherErr(ingestErr error, timestamp model.Time, seriesLabels, exemplarLabels []mimirpb.LabelAdapter) error {
	if ingestErr == nil {
		return nil
	}

	return fmt.Errorf("err: %v. timestamp=%s, series=%s, exemplar=%s", ingestErr, timestamp.Time().UTC().Format(time.RFC3339Nano),
		mimirpb.FromLabelAdaptersToLabels(seriesLabels).String(),
		mimirpb.FromLabelAdaptersToLabels(exemplarLabels).String(),
	)
}

func (i *Ingester) getInstanceLimits() *InstanceLimits {
	// Don't apply any limits while starting. We especially don't want to apply series in memory limit while replaying WAL.
	if i.State() == services.Starting {
		return nil
	}

	if i.cfg.InstanceLimitsFn == nil {
		return defaultInstanceLimits
	}

	l := i.cfg.InstanceLimitsFn()
	if l == nil {
		return defaultInstanceLimits
	}

	return l
}

// ShutdownHandler triggers the following set of operations in order:
//   - Change the state of ring to stop accepting writes.
//   - Flush all the chunks.
func (i *Ingester) ShutdownHandler(w http.ResponseWriter, r *http.Request) {
	originalFlush := i.lifecycler.FlushOnShutdown()
	// We want to flush the chunks if transfer fails irrespective of original flag.
	i.lifecycler.SetFlushOnShutdown(true)

	// In the case of an HTTP shutdown, we want to unregister no matter what.
	originalUnregister := i.lifecycler.ShouldUnregisterOnShutdown()
	i.lifecycler.SetUnregisterOnShutdown(true)

	_ = services.StopAndAwaitTerminated(context.Background(), i)
	// Set state back to original.
	i.lifecycler.SetFlushOnShutdown(originalFlush)
	i.lifecycler.SetUnregisterOnShutdown(originalUnregister)

	w.WriteHeader(http.StatusNoContent)
}

// Using block store, the ingester is only available when it is in a Running state. The ingester is not available
// when stopping to prevent any read or writes to the TSDB after the ingester has closed them.
func (i *Ingester) checkRunning() error {
	s := i.State()
	if s == services.Running {
		return nil
	}
	return status.Error(codes.Unavailable, s.String())
}

// Push implements client.IngesterServer
func (i *Ingester) Push(ctx context.Context, req *mimirpb.WriteRequest) (*mimirpb.WriteResponse, error) {
	pushReq := push.NewParsedRequest(req)
	pushReq.AddCleanup(func() { mimirpb.ReuseSlice(req.Timeseries) })
	return i.PushWithCleanup(ctx, pushReq)
}

// pushMetadata returns number of ingested metadata.
func (i *Ingester) pushMetadata(ctx context.Context, userID string, metadata []*mimirpb.MetricMetadata) int {
	ingestedMetadata := 0
	failedMetadata := 0

	var firstMetadataErr error
	for _, metadata := range metadata {
		err := i.appendMetadata(userID, metadata)
		if err == nil {
			ingestedMetadata++
			continue
		}

		failedMetadata++
		if firstMetadataErr == nil {
			firstMetadataErr = err
		}
	}

	i.metrics.ingestedMetadata.Add(float64(ingestedMetadata))
	i.metrics.ingestedMetadataFail.Add(float64(failedMetadata))

	// If we have any error with regard to metadata we just log and no-op.
	// We consider metadata a best effort approach, errors here should not stop processing.
	if firstMetadataErr != nil {
		logger := util_log.WithContext(ctx, i.logger)
		level.Warn(logger).Log("msg", "failed to ingest some metadata", "err", firstMetadataErr)
	}

	return ingestedMetadata
}
func (i *Ingester) appendMetadata(userID string, m *mimirpb.MetricMetadata) error {
	userMetadata := i.getOrCreateUserMetadata(userID)

	return userMetadata.add(m.GetMetricFamilyName(), m)
}

func (i *Ingester) getOrCreateUserMetadata(userID string) *userMetricsMetadata {
	userMetadata := i.getUserMetadata(userID)
	if userMetadata != nil {
		return userMetadata
	}

	i.usersMetadataMtx.Lock()
	defer i.usersMetadataMtx.Unlock()

	// Ensure it was not created between switching locks.
	userMetadata, ok := i.usersMetadata[userID]
	if !ok {
		userMetadata = newMetadataMap(i.limiter, i.metrics, userID)
		i.usersMetadata[userID] = userMetadata
	}
	return userMetadata
}

func (i *Ingester) getUserMetadata(userID string) *userMetricsMetadata {
	i.usersMetadataMtx.RLock()
	defer i.usersMetadataMtx.RUnlock()
	return i.usersMetadata[userID]
}

func (i *Ingester) deleteUserMetadata(userID string) {
	i.usersMetadataMtx.Lock()
	um := i.usersMetadata[userID]
	delete(i.usersMetadata, userID)
	i.usersMetadataMtx.Unlock()

	if um != nil {
		// We need call purge to update i.metrics.memMetadata correctly (it counts number of metrics with metadata in memory).
		// Passing zero time means purge everything.
		um.purge(time.Time{})
	}
}
func (i *Ingester) getUsersWithMetadata() []string {
	i.usersMetadataMtx.RLock()
	defer i.usersMetadataMtx.RUnlock()

	userIDs := make([]string, 0, len(i.usersMetadata))
	for userID := range i.usersMetadata {
		userIDs = append(userIDs, userID)
	}

	return userIDs
}

func (i *Ingester) purgeUserMetricsMetadata() {
	deadline := time.Now().Add(-i.cfg.MetadataRetainPeriod)

	for _, userID := range i.getUsersWithMetadata() {
		metadata := i.getUserMetadata(userID)
		if metadata == nil {
			continue
		}

		// Remove all metadata that we no longer need to retain.
		metadata.purge(deadline)
	}
}

// MetricsMetadata returns all the metric metadata of a user.
func (i *Ingester) MetricsMetadata(ctx context.Context, req *client.MetricsMetadataRequest) (*client.MetricsMetadataResponse, error) {
	if err := i.checkRunning(); err != nil {
		return nil, err
	}

	userID, err := tenant.TenantID(ctx)
	if err != nil {
		return nil, err
	}

	userMetadata := i.getUserMetadata(userID)

	if userMetadata == nil {
		return &client.MetricsMetadataResponse{}, nil
	}

	return &client.MetricsMetadataResponse{Metadata: userMetadata.toClientMetadata()}, nil
}

// CheckReady is the readiness handler used to indicate to k8s when the ingesters
// are ready for the addition or removal of another ingester.
func (i *Ingester) CheckReady(ctx context.Context) error {
	if err := i.checkRunning(); err != nil {
		return fmt.Errorf("ingester not ready: %v", err)
	}
	return i.lifecycler.CheckReady(ctx)
}

func (i *Ingester) RingHandler() http.Handler {
	return i.lifecycler
}

func initSelectHints(start, end int64) *storage.SelectHints {
	return &storage.SelectHints{
		Start: start,
		End:   end,
	}
}

func configSelectHintsWithShard(hints *storage.SelectHints, shard *sharding.ShardSelector) *storage.SelectHints {
	if shard != nil {
		// If query sharding is enabled, we need to pass it along with hints.
		hints.ShardIndex = shard.ShardIndex
		hints.ShardCount = shard.ShardCount
	}
	return hints
}

func configSelectHintsWithDisabledTrimming(hints *storage.SelectHints) *storage.SelectHints {
	hints.DisableTrimming = true
	return hints
}

// allOutOfBounds returns whether all the provided samples are out of bounds.
func allOutOfBounds(samples []mimirpb.Sample, minValidTime int64) bool {
	for _, s := range samples {
		if s.TimestampMs >= minValidTime {
			return false
		}
	}
	return true
}

func (i *Ingester) UserRegistryHandler(w http.ResponseWriter, r *http.Request) {
	userID, err := tenant.TenantID(r.Context())
	if err != nil {
		http.Error(w, err.Error(), http.StatusUnauthorized)
		return
	}

	reg := i.tsdbMetrics.regs.GetRegistryForUser(userID)
	if reg == nil {
		http.Error(w, "user registry not found", http.StatusNotFound)
		return
	}

	promhttp.HandlerFor(reg, promhttp.HandlerOpts{
		DisableCompression: true,
		ErrorHandling:      promhttp.HTTPErrorOnError,
		Timeout:            10 * time.Second,
	}).ServeHTTP(w, r)
}

// findStorageLabelMatcher returns value of storage label matcher and its index, if it exists.
func findStorageLabelMatcher(matchers []*labels.Matcher) (string, int, error) {
	resultVal, resultIdx := "", -1

	for idx, matcher := range matchers {
		if matcher.Name == StorageLabelName {
			if resultIdx >= 0 {
				return "", idx, errMultipleStorageMatchersFound
			}
			if matcher.Type != labels.MatchEqual {
				return "", idx, errInvalidStorageMatcherType
			}
			resultVal = matcher.Value
			resultIdx = idx
		}
	}

	return resultVal, resultIdx, nil
}

// This function returns the storage type (PersistentStorageLabelValue or EphemeralStorageLabelValue) from label matchers.
// If storage label is not found, returns PersistentStorageLabelValue.
// If storage label matcher is invalid (wrong type or value), returns error.
// Returned matchers have storage label matcher removed (original slice is reused).
func removeStorageMatcherAndGetStorageType(matchers []*labels.Matcher) (storageType string, filtered []*labels.Matcher, _ error) {
	val, idx, err := findStorageLabelMatcher(matchers)
	if err != nil {
		return PersistentStorageLabelValue, matchers, err
	}
	if idx < 0 {
		return PersistentStorageLabelValue, matchers, nil
	}

	if val != PersistentStorageLabelValue && val != EphemeralStorageLabelValue {
		return val, matchers, fmt.Errorf(errInvalidStorageLabelValue, val)
	}

	// Prepare slice without storage matcher.
	copy(matchers[idx:], matchers[idx+1:])
	filtered = matchers[:len(matchers)-1]
	return val, filtered, nil
}<|MERGE_RESOLUTION|>--- conflicted
+++ resolved
@@ -1481,41 +1481,27 @@
 		numSeries, numSamples, err = i.queryStreamChunks(ctx, db, int64(from), int64(through), matchers, shard, stream, ephemeral)
 	} else {
 		level.Debug(spanlog).Log("msg", "using queryStreamSamples")
-<<<<<<< HEAD
-		numSeries, numSamples, numHistograms, err = i.queryStreamSamples(ctx, db, int64(from), int64(through), matchers, shard, stream)
-=======
-		numSeries, numSamples, err = i.queryStreamSamples(ctx, db, int64(from), int64(through), matchers, shard, stream, ephemeral)
->>>>>>> 4141848b
+		numSeries, numSamples, numHistograms, err = i.queryStreamSamples(ctx, db, int64(from), int64(through), matchers, shard, stream, ephemeral)
 	}
 	if err != nil {
 		return err
 	}
 
-<<<<<<< HEAD
-	i.metrics.queriedSeries.Observe(float64(numSeries))
-	i.metrics.queriedSamples.Observe(float64(numSamples))
-	i.metrics.queriedHistograms.Observe(float64(numHistograms))
-	level.Debug(spanlog).Log("series", numSeries, "samples", numSamples, "histograms", numHistograms)
-	return nil
-}
-
-func (i *Ingester) queryStreamSamples(ctx context.Context, db *userTSDB, from, through int64, matchers []*labels.Matcher, shard *sharding.ShardSelector, stream client.Ingester_QueryStreamServer) (numSeries, numSamples, numHistograms int, _ error) {
-	q, err := db.Querier(ctx, from, through)
-=======
 	if ephemeral {
 		i.metrics.ephemeralQueriedSeries.Observe(float64(numSeries))
 		i.metrics.ephemeralQueriedSamples.Observe(float64(numSamples))
+		i.metrics.ephemeralQueriedHistograms.Observe(float64(numHistograms))
 	} else {
 		i.metrics.queriedSeries.Observe(float64(numSeries))
 		i.metrics.queriedSamples.Observe(float64(numSamples))
-	}
-	level.Debug(spanlog).Log("series", numSeries, "samples", numSamples, "storage", storageType)
+		i.metrics.queriedHistograms.Observe(float64(numHistograms))
+	}
+	level.Debug(spanlog).Log("series", numSeries, "samples", numSamples, "histograms", numHistograms, "storage", storageType)
 	return nil
 }
 
-func (i *Ingester) queryStreamSamples(ctx context.Context, db *userTSDB, from, through int64, matchers []*labels.Matcher, shard *sharding.ShardSelector, stream client.Ingester_QueryStreamServer, ephemeral bool) (numSeries, numSamples int, _ error) {
+func (i *Ingester) queryStreamSamples(ctx context.Context, db *userTSDB, from, through int64, matchers []*labels.Matcher, shard *sharding.ShardSelector, stream client.Ingester_QueryStreamServer, ephemeral bool) (numSeries, numSamples, numHistograms int, _ error) {
 	q, err := db.Querier(ctx, from, through, ephemeral)
->>>>>>> 4141848b
 	if err != nil {
 		return 0, 0, 0, err
 	}
