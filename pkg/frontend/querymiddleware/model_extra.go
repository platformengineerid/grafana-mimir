// SPDX-License-Identifier: AGPL-3.0-only
// Provenance-includes-location: https://github.com/cortexproject/cortex/blob/master/pkg/querier/queryrange/query_range.go
// Provenance-includes-license: Apache-2.0
// Provenance-includes-copyright: The Cortex Authors.

package querymiddleware

import (
	stdjson "encoding/json"
	"errors"
	"fmt"
	"unsafe"

	jsoniter "github.com/json-iterator/go"
	"github.com/opentracing/opentracing-go"
	otlog "github.com/opentracing/opentracing-go/log"
	"github.com/prometheus/common/model"
	"github.com/prometheus/prometheus/model/timestamp"

	"github.com/grafana/mimir/pkg/mimirpb"
)

var (
	json = jsoniter.Config{
		EscapeHTML:             false, // No HTML in our responses.
		SortMapKeys:            true,
		ValidateJsonRawMessage: true,
	}.Froze()
)

// newEmptyPrometheusResponse returns an empty successful Prometheus query range response.
func newEmptyPrometheusResponse() *PrometheusResponse {
	return &PrometheusResponse{
		Status: statusSuccess,
		Data: &PrometheusData{
			ResultType: model.ValMatrix.String(),
			Result:     []SampleStream{},
		},
	}
}

// WithID clones the current `PrometheusRangeQueryRequest` with the provided ID.
func (q *PrometheusRangeQueryRequest) WithID(id int64) Request {
	new := *q
	new.Id = id
	return &new
}

// WithStartEnd clones the current `PrometheusRangeQueryRequest` with a new `start` and `end` timestamp.
func (q *PrometheusRangeQueryRequest) WithStartEnd(start int64, end int64) Request {
	new := *q
	new.Start = start
	new.End = end
	return &new
}

// WithQuery clones the current `PrometheusRangeQueryRequest` with a new query.
func (q *PrometheusRangeQueryRequest) WithQuery(query string) Request {
	new := *q
	new.Query = query
	return &new
}

// WithTotalQueriesHint clones the current `PrometheusRangeQueryRequest` with an
// added Hint value for TotalQueries.
func (q *PrometheusRangeQueryRequest) WithTotalQueriesHint(totalQueries int32) Request {
	new := *q
	if new.Hints == nil {
		new.Hints = &Hints{TotalQueries: totalQueries}
	} else {
		*new.Hints = *(q.Hints)
		new.Hints.TotalQueries = totalQueries
	}
	return &new
}

// WithEstimatedSeriesCountHint clones the current `PrometheusRangeQueryRequest`
// with an added Hint value for EstimatedCardinality.
func (q *PrometheusRangeQueryRequest) WithEstimatedSeriesCountHint(count uint64) Request {
	new := *q
	if new.Hints == nil {
		new.Hints = &Hints{
			CardinalityEstimate: &Hints_EstimatedSeriesCount{count},
		}
	} else {
		*new.Hints = *(q.Hints)
		new.Hints.CardinalityEstimate = &Hints_EstimatedSeriesCount{count}
	}
	return &new
}

// LogToSpan logs the current `PrometheusRangeQueryRequest` parameters to the specified span.
func (q *PrometheusRangeQueryRequest) LogToSpan(sp opentracing.Span) {
	sp.LogFields(
		otlog.String("query", q.GetQuery()),
		otlog.String("start", timestamp.Time(q.GetStart()).String()),
		otlog.String("end", timestamp.Time(q.GetEnd()).String()),
		otlog.Int64("step (ms)", q.GetStep()),
	)
}

func (r *PrometheusInstantQueryRequest) GetStart() int64 {
	return r.GetTime()
}

func (r *PrometheusInstantQueryRequest) GetEnd() int64 {
	return r.GetTime()
}

func (r *PrometheusInstantQueryRequest) GetStep() int64 {
	return 0
}

func (r *PrometheusInstantQueryRequest) WithID(id int64) Request {
	new := *r
	new.Id = id
	return &new
}

func (r *PrometheusInstantQueryRequest) WithStartEnd(startTime int64, endTime int64) Request {
	new := *r
	new.Time = startTime
	return &new
}

func (r *PrometheusInstantQueryRequest) WithQuery(s string) Request {
	new := *r
	new.Query = s
	return &new
}

func (r *PrometheusInstantQueryRequest) WithTotalQueriesHint(totalQueries int32) Request {
	new := *r
	if new.Hints == nil {
		new.Hints = &Hints{TotalQueries: totalQueries}
	} else {
		*new.Hints = *(r.Hints)
		new.Hints.TotalQueries = totalQueries
	}
	return &new
}

func (r *PrometheusInstantQueryRequest) WithEstimatedSeriesCountHint(count uint64) Request {
	new := *r
	if new.Hints == nil {
		new.Hints = &Hints{
			CardinalityEstimate: &Hints_EstimatedSeriesCount{count},
		}
	} else {
		*new.Hints = *(r.Hints)
		new.Hints.CardinalityEstimate = &Hints_EstimatedSeriesCount{count}
	}
	return &new
}

func (r *PrometheusInstantQueryRequest) LogToSpan(sp opentracing.Span) {
	sp.LogFields(
		otlog.String("query", r.GetQuery()),
		otlog.String("time", timestamp.Time(r.GetTime()).String()),
	)
}

func (d *PrometheusData) UnmarshalJSON(b []byte) error {
	v := struct {
		Type   model.ValueType    `json:"resultType"`
		Result stdjson.RawMessage `json:"result"`
	}{}

	err := json.Unmarshal(b, &v)
	if err != nil {
		return err
	}
	d.ResultType = v.Type.String()
	switch v.Type {
	case model.ValString:
		var sss stringSampleStreams
		if err := json.Unmarshal(v.Result, &sss); err != nil {
			return err
		}
		d.Result = sss
		return nil

	case model.ValScalar:
		var sss scalarSampleStreams
		if err := json.Unmarshal(v.Result, &sss); err != nil {
			return err
		}
		d.Result = sss
		return nil

	case model.ValVector:
		var vss []vectorSampleStream
		if err := json.Unmarshal(v.Result, &vss); err != nil {
			return err
		}
		d.Result = fromVectorSampleStreams(vss)
		return nil

	case model.ValMatrix:
		return json.Unmarshal(v.Result, &d.Result)

	default:
		return fmt.Errorf("unsupported value type %q", v.Type)
	}
}

func (d *PrometheusData) MarshalJSON() ([]byte, error) {
	if d == nil {
		return []byte("null"), nil
	}

	switch d.ResultType {
	case model.ValString.String():
		return json.Marshal(struct {
			Type   model.ValueType     `json:"resultType"`
			Result stringSampleStreams `json:"result"`
		}{
			Type:   model.ValString,
			Result: d.Result,
		})

	case model.ValScalar.String():
		return json.Marshal(struct {
			Type   model.ValueType     `json:"resultType"`
			Result scalarSampleStreams `json:"result"`
		}{
			Type:   model.ValScalar,
			Result: d.Result,
		})

	case model.ValVector.String():
		return json.Marshal(struct {
			Type   model.ValueType      `json:"resultType"`
			Result []vectorSampleStream `json:"result"`
		}{
			Type:   model.ValVector,
			Result: asVectorSampleStreams(d.Result),
		})

	case model.ValMatrix.String():
		type plain *PrometheusData
		return json.Marshal(plain(d))

	default:
		return nil, fmt.Errorf("can't marshal prometheus result type %q", d.ResultType)
	}
}

type stringSampleStreams []SampleStream

func (sss stringSampleStreams) MarshalJSON() ([]byte, error) {
	if len(sss) != 1 {
		return nil, fmt.Errorf("string sample streams should have exactly one stream, got %d", len(sss))
	}
	ss := sss[0]
	if len(ss.Labels) != 1 || ss.Labels[0].Name != "value" {
		return nil, fmt.Errorf("string sample stream should have exactly one label called value, got %d: %v", len(ss.Labels), ss.Labels)
	}
	l := ss.Labels[0]

	if len(ss.Samples) != 1 {
		return nil, fmt.Errorf("string sample stream should have exactly one sample, got %d", len(ss.Samples))
	}
	s := ss.Samples[0]

	return json.Marshal(model.String{Value: l.Value, Timestamp: model.Time(s.TimestampMs)})
}

func (sss *stringSampleStreams) UnmarshalJSON(b []byte) error {
	var sv model.String
	if err := json.Unmarshal(b, &sv); err != nil {
		return err
	}
	*sss = []SampleStream{{
		Labels:  []mimirpb.LabelAdapter{{Name: "value", Value: sv.Value}},
		Samples: []mimirpb.Sample{{TimestampMs: int64(sv.Timestamp)}},
	}}
	return nil
}

type scalarSampleStreams []SampleStream

func (sss scalarSampleStreams) MarshalJSON() ([]byte, error) {
	if len(sss) != 1 {
		return nil, fmt.Errorf("scalar sample streams should have exactly one stream, got %d", len(sss))
	}
	ss := sss[0]
	if len(ss.Samples) != 1 {
		return nil, fmt.Errorf("scalar sample stream should have exactly one sample, got %d", len(ss.Samples))
	}
	s := ss.Samples[0]
	return json.Marshal(model.Scalar{
		Timestamp: model.Time(s.TimestampMs),
		Value:     model.SampleValue(s.Value),
	})
}

func (sss *scalarSampleStreams) UnmarshalJSON(b []byte) error {
	var sv model.Scalar
	if err := json.Unmarshal(b, &sv); err != nil {
		return err
	}
	*sss = []SampleStream{{
		Samples: []mimirpb.Sample{{TimestampMs: int64(sv.Timestamp), Value: float64(sv.Value)}},
	}}
	return nil
}

// asVectorSampleStreams converts a slice of SampleStream into a slice of vectorSampleStream.
// This can be done as vectorSampleStream is defined as a SampleStream.
func asVectorSampleStreams(ss []SampleStream) []vectorSampleStream {
	return *(*[]vectorSampleStream)(unsafe.Pointer(&ss))
}

// fromVectorSampleStreams is the inverse of asVectorSampleStreams.
func fromVectorSampleStreams(vss []vectorSampleStream) []SampleStream {
	return *(*[]SampleStream)(unsafe.Pointer(&vss))
}

type vectorSampleStream SampleStream

func (vs *vectorSampleStream) UnmarshalJSON(b []byte) error {
	s := model.Sample{}
	if err := json.Unmarshal(b, &s); err != nil {
		return err
	}
	if s.Histogram != nil {
		return errors.New("cannot unmarshal native histogram from JSON")
	}

	*vs = vectorSampleStream{
		Labels:  mimirpb.FromMetricsToLabelAdapters(s.Metric),
		Samples: []mimirpb.Sample{{TimestampMs: int64(s.Timestamp), Value: float64(s.Value)}},
	}
	return nil
}

func (vs vectorSampleStream) MarshalJSON() ([]byte, error) {
	if (len(vs.Samples) == 1) == (len(vs.Histograms) == 1) { // not XOR
		return nil, fmt.Errorf("vector sample stream should have exactly one sample or one histogram, got %d samples and %d histograms", len(vs.Samples), len(vs.Histograms))
	}
	var sample model.Sample
	if len(vs.Samples) == 1 {
		sample = model.Sample{
			Metric:    mimirpb.FromLabelAdaptersToMetric(vs.Labels),
			Timestamp: model.Time(vs.Samples[0].TimestampMs),
			Value:     model.SampleValue(vs.Samples[0].Value),
		}
	} else {
		sample = model.Sample{
			Metric:    mimirpb.FromLabelAdaptersToMetric(vs.Labels),
			Timestamp: model.Time(vs.Histograms[0].TimestampMs),
			Histogram: mimirpb.FromFloatHistogramToPromHistogram(vs.Histograms[0].Histogram.ToPrometheusModel()),
		}
	}
	return json.Marshal(sample)
}

// UnmarshalJSON implements json.Unmarshaler.
func (s *SampleStream) UnmarshalJSON(data []byte) error {
	var stream struct {
		Metric     model.Metric                  `json:"metric"`
		Values     []mimirpb.Sample              `json:"values"`
		Histograms []mimirpb.SampleHistogramPair `json:"histograms"`
	}
	if err := json.Unmarshal(data, &stream); err != nil {
		return err
	}
	s.Labels = mimirpb.FromMetricsToLabelAdapters(stream.Metric)
	if len(stream.Values) > 0 {
		s.Samples = stream.Values
	}
	if len(stream.Histograms) > 0 {
		return fmt.Errorf("cannot unmarshal native histograms from JSON, but stream contains %d histograms", len(stream.Histograms))
	}
	return nil
}

// MarshalJSON implements json.Marshaler.
func (s *SampleStream) MarshalJSON() ([]byte, error) {
<<<<<<< HEAD
	if len(s.Histograms) > 0 {
		histograms := make([]mimirpb.SampleHistogramPair, len(s.Histograms))

		for i, h := range s.Histograms {
			histograms[i] = mimirpb.SampleHistogramPair{
				Timestamp: h.TimestampMs,
				Histogram: mimirpb.FromFloatHistogramToSampleHistogram(h.Histogram.ToPrometheusModel()),
			}
		}

		stream := struct {
			Metric     model.Metric                  `json:"metric"`
			Histograms []mimirpb.SampleHistogramPair `json:"histograms"`
		}{
			Metric:     mimirpb.FromLabelAdaptersToMetric(s.Labels),
			Histograms: histograms,
		}
		return json.Marshal(stream)
	}
=======
	var histograms []mimirpb.SampleHistogramPair
	if len(s.Histograms) > 0 {
		histograms = make([]mimirpb.SampleHistogramPair, len(s.Histograms))
	}

	for i, h := range s.Histograms {
		histograms[i] = mimirpb.SampleHistogramPair{
			Timestamp: h.TimestampMs,
			Histogram: mimirpb.FromFloatHistogramToSampleHistogram(h.Histogram.ToPrometheusModel()),
		}
	}

>>>>>>> 91c434f9
	stream := struct {
		Metric     model.Metric                  `json:"metric"`
		Values     []mimirpb.Sample              `json:"values,omitempty"`
		Histograms []mimirpb.SampleHistogramPair `json:"histograms,omitempty"`
	}{
		Metric:     mimirpb.FromLabelAdaptersToMetric(s.Labels),
		Values:     s.Samples,
		Histograms: histograms,
	}

	return json.Marshal(stream)
}

type byFirstTime []*PrometheusResponse

func (a byFirstTime) Len() int           { return len(a) }
func (a byFirstTime) Swap(i, j int)      { a[i], a[j] = a[j], a[i] }
func (a byFirstTime) Less(i, j int) bool { return a[i].minTime() < a[j].minTime() }

func (resp *PrometheusResponse) minTime() int64 {
	result := resp.Data.Result
	if len(result) == 0 {
		return -1
	}
	if len(result[0].Samples) == 0 {
		return -1
	}
	return result[0].Samples[0].TimestampMs
}<|MERGE_RESOLUTION|>--- conflicted
+++ resolved
@@ -378,27 +378,6 @@
 
 // MarshalJSON implements json.Marshaler.
 func (s *SampleStream) MarshalJSON() ([]byte, error) {
-<<<<<<< HEAD
-	if len(s.Histograms) > 0 {
-		histograms := make([]mimirpb.SampleHistogramPair, len(s.Histograms))
-
-		for i, h := range s.Histograms {
-			histograms[i] = mimirpb.SampleHistogramPair{
-				Timestamp: h.TimestampMs,
-				Histogram: mimirpb.FromFloatHistogramToSampleHistogram(h.Histogram.ToPrometheusModel()),
-			}
-		}
-
-		stream := struct {
-			Metric     model.Metric                  `json:"metric"`
-			Histograms []mimirpb.SampleHistogramPair `json:"histograms"`
-		}{
-			Metric:     mimirpb.FromLabelAdaptersToMetric(s.Labels),
-			Histograms: histograms,
-		}
-		return json.Marshal(stream)
-	}
-=======
 	var histograms []mimirpb.SampleHistogramPair
 	if len(s.Histograms) > 0 {
 		histograms = make([]mimirpb.SampleHistogramPair, len(s.Histograms))
@@ -411,7 +390,6 @@
 		}
 	}
 
->>>>>>> 91c434f9
 	stream := struct {
 		Metric     model.Metric                  `json:"metric"`
 		Values     []mimirpb.Sample              `json:"values,omitempty"`
