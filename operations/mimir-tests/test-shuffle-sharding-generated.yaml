--- conflicted
+++ resolved
@@ -415,12 +415,8 @@
         - -server.grpc.keepalive.ping-without-stream-allowed=true
         - -server.http-listen-port=8080
         - -target=distributor
-<<<<<<< HEAD
         - -usage-stats.installation-mode=jsonnet
-        image: grafana/mimir:2.3.1
-=======
         image: grafana/mimir:2.4.0
->>>>>>> 32137ee2
         imagePullPolicy: IfNotPresent
         name: distributor
         ports:
@@ -591,12 +587,8 @@
         - -server.http-write-timeout=1m
         - -store.max-query-length=12000h
         - -target=query-frontend
-<<<<<<< HEAD
         - -usage-stats.installation-mode=jsonnet
-        image: grafana/mimir:2.3.1
-=======
         image: grafana/mimir:2.4.0
->>>>>>> 32137ee2
         imagePullPolicy: IfNotPresent
         name: query-frontend
         ports:
@@ -667,12 +659,8 @@
         - -server.grpc.keepalive.ping-without-stream-allowed=true
         - -server.http-listen-port=8080
         - -target=query-scheduler
-<<<<<<< HEAD
         - -usage-stats.installation-mode=jsonnet
-        image: grafana/mimir:2.3.1
-=======
         image: grafana/mimir:2.4.0
->>>>>>> 32137ee2
         imagePullPolicy: IfNotPresent
         name: query-scheduler
         ports:
@@ -757,12 +745,8 @@
         - -store-gateway.tenant-shard-size=3
         - -store.max-query-length=768h
         - -target=ruler
-<<<<<<< HEAD
         - -usage-stats.installation-mode=jsonnet
-        image: grafana/mimir:2.3.1
-=======
         image: grafana/mimir:2.4.0
->>>>>>> 32137ee2
         imagePullPolicy: IfNotPresent
         name: ruler
         ports:
@@ -934,12 +918,8 @@
         - -server.grpc.keepalive.ping-without-stream-allowed=true
         - -server.http-listen-port=8080
         - -target=compactor
-<<<<<<< HEAD
         - -usage-stats.installation-mode=jsonnet
-        image: grafana/mimir:2.3.1
-=======
         image: grafana/mimir:2.4.0
->>>>>>> 32137ee2
         imagePullPolicy: IfNotPresent
         name: compactor
         ports:
@@ -1042,12 +1022,8 @@
         - -server.grpc.keepalive.ping-without-stream-allowed=true
         - -server.http-listen-port=8080
         - -target=ingester
-<<<<<<< HEAD
         - -usage-stats.installation-mode=jsonnet
-        image: grafana/mimir:2.3.1
-=======
         image: grafana/mimir:2.4.0
->>>>>>> 32137ee2
         imagePullPolicy: IfNotPresent
         name: ingester
         ports:
@@ -1376,12 +1352,8 @@
         - -store-gateway.sharding-ring.wait-stability-min-duration=1m
         - -store-gateway.tenant-shard-size=3
         - -target=store-gateway
-<<<<<<< HEAD
         - -usage-stats.installation-mode=jsonnet
-        image: grafana/mimir:2.3.1
-=======
         image: grafana/mimir:2.4.0
->>>>>>> 32137ee2
         imagePullPolicy: IfNotPresent
         name: store-gateway
         ports:
