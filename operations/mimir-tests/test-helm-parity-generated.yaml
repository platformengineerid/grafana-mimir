--- conflicted
+++ resolved
@@ -429,12 +429,8 @@
         - -server.grpc.keepalive.ping-without-stream-allowed=true
         - -server.http-listen-port=8080
         - -target=distributor
-<<<<<<< HEAD
         - -usage-stats.installation-mode=jsonnet
-        image: grafana/mimir:2.3.1
-=======
         image: grafana/mimir:2.4.0
->>>>>>> 32137ee2
         imagePullPolicy: IfNotPresent
         name: distributor
         ports:
@@ -657,12 +653,8 @@
         - -server.grpc.keepalive.ping-without-stream-allowed=true
         - -server.http-listen-port=8080
         - -target=query-frontend
-<<<<<<< HEAD
         - -usage-stats.installation-mode=jsonnet
-        image: grafana/mimir:2.3.1
-=======
         image: grafana/mimir:2.4.0
->>>>>>> 32137ee2
         imagePullPolicy: IfNotPresent
         name: query-frontend
         ports:
@@ -732,12 +724,8 @@
         - -server.grpc.keepalive.ping-without-stream-allowed=true
         - -server.http-listen-port=8080
         - -target=query-scheduler
-<<<<<<< HEAD
         - -usage-stats.installation-mode=jsonnet
-        image: grafana/mimir:2.3.1
-=======
         image: grafana/mimir:2.4.0
->>>>>>> 32137ee2
         imagePullPolicy: IfNotPresent
         name: query-scheduler
         ports:
@@ -818,12 +806,8 @@
         - -store-gateway.sharding-ring.replication-factor=3
         - -store-gateway.sharding-ring.store=memberlist
         - -target=ruler
-<<<<<<< HEAD
         - -usage-stats.installation-mode=jsonnet
-        image: grafana/mimir:2.3.1
-=======
         image: grafana/mimir:2.4.0
->>>>>>> 32137ee2
         imagePullPolicy: IfNotPresent
         name: ruler
         ports:
@@ -995,12 +979,8 @@
         - -server.grpc.keepalive.ping-without-stream-allowed=true
         - -server.http-listen-port=8080
         - -target=compactor
-<<<<<<< HEAD
         - -usage-stats.installation-mode=jsonnet
-        image: grafana/mimir:2.3.1
-=======
         image: grafana/mimir:2.4.0
->>>>>>> 32137ee2
         imagePullPolicy: IfNotPresent
         name: compactor
         ports:
@@ -1102,12 +1082,8 @@
         - -server.grpc.keepalive.ping-without-stream-allowed=true
         - -server.http-listen-port=8080
         - -target=ingester
-<<<<<<< HEAD
         - -usage-stats.installation-mode=jsonnet
-        image: grafana/mimir:2.3.1
-=======
         image: grafana/mimir:2.4.0
->>>>>>> 32137ee2
         imagePullPolicy: IfNotPresent
         name: ingester
         ports:
@@ -1435,12 +1411,8 @@
         - -store-gateway.sharding-ring.tokens-file-path=/data/tokens
         - -store-gateway.sharding-ring.wait-stability-min-duration=1m
         - -target=store-gateway
-<<<<<<< HEAD
         - -usage-stats.installation-mode=jsonnet
-        image: grafana/mimir:2.3.1
-=======
         image: grafana/mimir:2.4.0
->>>>>>> 32137ee2
         imagePullPolicy: IfNotPresent
         name: store-gateway
         ports:
